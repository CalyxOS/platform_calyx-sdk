/**
 * Copyright (C) 2015 The CyanogenMod Project
 *               2017-2019,2021 The LineageOS Project
 *
 * Licensed under the Apache License, Version 2.0 (the "License");
 * you may not use this file except in compliance with the License.
 * You may obtain a copy of the License at
 *
 *     http://www.apache.org/licenses/LICENSE-2.0
 *
 * Unless required by applicable law or agreed to in writing, software
 * distributed under the License is distributed on an "AS IS" BASIS,
 * WITHOUT WARRANTIES OR CONDITIONS OF ANY KIND, either express or implied.
 * See the License for the specific language governing permissions and
 * limitations under the License.
 */

package org.lineageos.lineagesettings;

import android.app.ActivityManager;
import android.content.BroadcastReceiver;
import android.content.ContentProvider;
import android.content.ContentResolver;
import android.content.ContentValues;
import android.content.Context;
import android.content.Intent;
import android.content.IntentFilter;
import android.content.SharedPreferences;
import android.content.UriMatcher;
import android.content.pm.PackageManager;
import android.content.pm.UserInfo;
import android.database.Cursor;
import android.database.sqlite.SQLiteDatabase;
import android.database.sqlite.SQLiteException;
import android.database.sqlite.SQLiteQueryBuilder;
import android.net.Uri;
import android.os.Binder;
import android.os.Bundle;
import android.os.SystemProperties;
import android.os.UserHandle;
import android.os.UserManager;
import android.provider.Settings;
import android.text.TextUtils;
import android.util.Log;
import android.util.SparseArray;

import lineageos.providers.LineageSettings;

import java.util.ArrayList;
import java.util.List;
import java.util.regex.Pattern;

/**
 * The LineageSettingsProvider serves as a {@link ContentProvider} for Lineage specific settings
 */
public class LineageSettingsProvider extends ContentProvider {
    public static final String TAG = "LineageSettingsProvider";
    private static final boolean LOCAL_LOGV = false;

    private static final boolean USER_CHECK_THROWS = true;

    private static final Bundle NULL_SETTING = Bundle.forPair("value", null);

    // Each defined user has their own settings
    protected final SparseArray<LineageDatabaseHelper> mDbHelpers = new SparseArray<LineageDatabaseHelper>();

    private static final int SYSTEM = 1;
    private static final int SECURE = 2;
    private static final int GLOBAL = 3;

    private static final int SYSTEM_ITEM_NAME = 4;
    private static final int SECURE_ITEM_NAME = 5;
    private static final int GLOBAL_ITEM_NAME = 6;

    private static final String ITEM_MATCHER = "/*";
    private static final String NAME_SELECTION = Settings.NameValueTable.NAME + " = ?";

    // Must match definitions in fw/b
    // packages/SettingsProvider/src/com/android/providers/settings/SettingsProvider.java
    public static final String RESULT_ROWS_DELETED  = "result_rows_deleted";
    public static final String RESULT_SETTINGS_LIST = "result_settings_list";

    private static final UriMatcher sUriMatcher = new UriMatcher(UriMatcher.NO_MATCH);

    static {
        sUriMatcher.addURI(LineageSettings.AUTHORITY, LineageDatabaseHelper.LineageTableNames.TABLE_SYSTEM,
                SYSTEM);
        sUriMatcher.addURI(LineageSettings.AUTHORITY, LineageDatabaseHelper.LineageTableNames.TABLE_SECURE,
                SECURE);
        sUriMatcher.addURI(LineageSettings.AUTHORITY, LineageDatabaseHelper.LineageTableNames.TABLE_GLOBAL,
                GLOBAL);
        sUriMatcher.addURI(LineageSettings.AUTHORITY, LineageDatabaseHelper.LineageTableNames.TABLE_SYSTEM +
                ITEM_MATCHER, SYSTEM_ITEM_NAME);
        sUriMatcher.addURI(LineageSettings.AUTHORITY, LineageDatabaseHelper.LineageTableNames.TABLE_SECURE +
                ITEM_MATCHER, SECURE_ITEM_NAME);
        sUriMatcher.addURI(LineageSettings.AUTHORITY, LineageDatabaseHelper.LineageTableNames.TABLE_GLOBAL +
                ITEM_MATCHER, GLOBAL_ITEM_NAME);
    }

    private UserManager mUserManager;
    private Uri.Builder mUriBuilder;
    private SharedPreferences mSharedPrefs;

    @Override
    public boolean onCreate() {
        if (LOCAL_LOGV) Log.d(TAG, "Creating LineageSettingsProvider");

        mUserManager = UserManager.get(getContext());

        establishDbTracking(UserHandle.USER_SYSTEM);

        mUriBuilder = new Uri.Builder();
        mUriBuilder.scheme(ContentResolver.SCHEME_CONTENT);
        mUriBuilder.authority(LineageSettings.AUTHORITY);

        mSharedPrefs = getContext().getSharedPreferences(TAG, Context.MODE_PRIVATE);

        IntentFilter userFilter = new IntentFilter();
        userFilter.addAction(Intent.ACTION_USER_REMOVED);
        getContext().registerReceiver(new BroadcastReceiver() {
            @Override
            public void onReceive(Context context, Intent intent) {
                final int userId = intent.getIntExtra(Intent.EXTRA_USER_HANDLE,
                        UserHandle.USER_SYSTEM);
                String action = intent.getAction();

                if (LOCAL_LOGV) Log.d(TAG, "Received intent: " + action + " for user: " + userId);

                if (action.equals(Intent.ACTION_USER_REMOVED)) {
                    onUserRemoved(userId);
                }
            }
        }, userFilter);

        return true;
    }

<<<<<<< HEAD
    // region Migration Methods

    /**
     * Migrates Lineage settings for all existing users if this has not been run before.
     */
    private void migrateLineageSettingsForExistingUsersIfNeeded() {
        boolean hasMigratedLineageSettings = mSharedPrefs.getBoolean(PREF_HAS_MIGRATED_LINEAGE_SETTINGS,
                false);

        if (!hasMigratedLineageSettings) {
            long startTime = System.currentTimeMillis();

            for (UserInfo user : mUserManager.getUsers()) {
                migrateLineageSettingsForUser(user.id);
            }

            mSharedPrefs.edit().putBoolean(PREF_HAS_MIGRATED_LINEAGE_SETTINGS, true).commit();

            // TODO: Add this as part of a boot message to the UI
            long timeDiffMillis = System.currentTimeMillis() - startTime;
            if (LOCAL_LOGV) Log.d(TAG, "Migration finished in " + timeDiffMillis + " milliseconds");
        }
    }

    /**
     * Migrates Lineage settings for a specific user.
     * @param userId The id of the user to run Lineage settings migration for.
     */
    private void migrateLineageSettingsForUser(int userId) {
        synchronized (this) {
            if (LOCAL_LOGV) Log.d(TAG, "Lineage settings will be migrated for user id: " + userId);

            // Migrate system settings
            int rowsMigrated = migrateLineageSettingsForTable(userId,
                    LineageDatabaseHelper.LineageTableNames.TABLE_SYSTEM, LineageSettings.System.LEGACY_SYSTEM_SETTINGS);
            if (LOCAL_LOGV) Log.d(TAG, "Migrated " + rowsMigrated + " to Lineage system table");

            // Migrate secure settings
            rowsMigrated = migrateLineageSettingsForTable(userId,
                    LineageDatabaseHelper.LineageTableNames.TABLE_SECURE, LineageSettings.Secure.LEGACY_SECURE_SETTINGS);
            if (LOCAL_LOGV) Log.d(TAG, "Migrated " + rowsMigrated + " to Lineage secure table");

            // Migrate global settings
            rowsMigrated = migrateLineageSettingsForTable(userId,
                    LineageDatabaseHelper.LineageTableNames.TABLE_GLOBAL, LineageSettings.Global.LEGACY_GLOBAL_SETTINGS);
            if (LOCAL_LOGV) Log.d(TAG, "Migrated " + rowsMigrated + " to Lineage global table");
        }
    }

    /**
     * Migrates Lineage settings for a specific table and user id.
     * @param userId The id of the user to run Lineage settings migration for.
     * @param tableName The name of the table to run Lineage settings migration on.
     * @param settings An array of keys to migrate from {@link Settings} to {@link LineageSettings}
     * @return Number of rows migrated.
     */
    private int migrateLineageSettingsForTable(int userId, String tableName, String[] settings) {
        ContentResolver contentResolver = getContext().getContentResolver();
        ContentValues[] contentValues = new ContentValues[settings.length];

        int migrateSettingsCount = 0;
        for (String settingsKey : settings) {
            String settingsValue = null;

            if (tableName.equals(LineageDatabaseHelper.LineageTableNames.TABLE_SYSTEM)) {
                settingsValue = Settings.System.getStringForUser(contentResolver, settingsKey,
                        userId);
            }
            else if (tableName.equals(LineageDatabaseHelper.LineageTableNames.TABLE_SECURE)) {
                settingsValue = Settings.Secure.getStringForUser(contentResolver, settingsKey,
                        userId);
            }
            else if (tableName.equals(LineageDatabaseHelper.LineageTableNames.TABLE_GLOBAL)) {
                settingsValue = Settings.Global.getStringForUser(contentResolver, settingsKey,
                        userId);
            }

            if (LOCAL_LOGV) Log.d(TAG, "Table: " + tableName + ", Key: " + settingsKey + ", Value: "
                    + settingsValue);

            // Don't trample defaults with null values. This is the only scenario where defaults
            // take precedence over migration values.
            if (settingsValue == null) {
                if (LOCAL_LOGV) Log.d(TAG, "Skipping migrating " + settingsKey
                        + " because of null value");
                continue;
            }

            ContentValues contentValue = new ContentValues();
            contentValue.put(Settings.NameValueTable.NAME, settingsKey);
            contentValue.put(Settings.NameValueTable.VALUE, settingsValue);
            contentValues[migrateSettingsCount++] = contentValue;
        }

        int rowsInserted = 0;
        if (contentValues.length > 0) {
            Uri uri = mUriBuilder.build();
            uri = uri.buildUpon().appendPath(tableName).build();
            rowsInserted = bulkInsertForUser(userId, uri, contentValues);
        }

        return rowsInserted;
    }

    private List<String> delimitedStringToList(String s, String delimiter) {
        List<String> list = new ArrayList<String>();
        if (!TextUtils.isEmpty(s)) {
            final String[] array = TextUtils.split(s, Pattern.quote(delimiter));
            for (String item : array) {
                if (TextUtils.isEmpty(item)) {
                    continue;
                }
                list.add(item);
            }
        }
        return list;
    }

=======
>>>>>>> aa4306a8
    /**
     * Performs cleanup for the removed user.
     * @param userId The id of the user that is removed.
     */
    private void onUserRemoved(int userId) {
        synchronized (this) {
            // the db file itself will be deleted automatically, but we need to tear down
            // our helpers and other internal bookkeeping.

            mDbHelpers.delete(userId);

            if (LOCAL_LOGV) Log.d(TAG, "User " + userId + " is removed");
        }
    }

    // region Content Provider Methods

    @Override
    public Bundle call(String method, String request, Bundle args) {
        if (LOCAL_LOGV) Log.d(TAG, "Call method: " + method + " " + request);

        int callingUserId = UserHandle.getCallingUserId();
        if (args != null) {
            int reqUser = args.getInt(LineageSettings.CALL_METHOD_USER_KEY, callingUserId);
            if (reqUser != callingUserId) {
                callingUserId = ActivityManager.handleIncomingUser(Binder.getCallingPid(),
                        Binder.getCallingUid(), reqUser, false, true,
                        "get/set setting for user", null);
                if (LOCAL_LOGV) Log.v(TAG, "   access setting for user " + callingUserId);
            }
        }

        switch (method) {
            // Get methods
            case LineageSettings.CALL_METHOD_GET_SYSTEM:
                return lookupSingleValue(callingUserId, LineageSettings.System.CONTENT_URI,
                        request);
            case LineageSettings.CALL_METHOD_GET_SECURE:
                return lookupSingleValue(callingUserId, LineageSettings.Secure.CONTENT_URI,
                        request);
            case LineageSettings.CALL_METHOD_GET_GLOBAL:
                return lookupSingleValue(callingUserId, LineageSettings.Global.CONTENT_URI,
                        request);

            // Put methods
            case LineageSettings.CALL_METHOD_PUT_SYSTEM:
                enforceWritePermission(lineageos.platform.Manifest.permission.WRITE_SETTINGS);
                callHelperPut(callingUserId, LineageSettings.System.CONTENT_URI, request, args);
                return null;
            case LineageSettings.CALL_METHOD_PUT_SECURE:
                enforceWritePermission(
                        lineageos.platform.Manifest.permission.WRITE_SECURE_SETTINGS);
                callHelperPut(callingUserId, LineageSettings.Secure.CONTENT_URI, request, args);
                return null;
            case LineageSettings.CALL_METHOD_PUT_GLOBAL:
                enforceWritePermission(
                        lineageos.platform.Manifest.permission.WRITE_SECURE_SETTINGS);
                callHelperPut(callingUserId, LineageSettings.Global.CONTENT_URI, request, args);
                return null;

            // List methods
            case LineageSettings.CALL_METHOD_LIST_SYSTEM:
                return callHelperList(callingUserId, LineageSettings.System.CONTENT_URI);
            case LineageSettings.CALL_METHOD_LIST_SECURE:
                return callHelperList(callingUserId, LineageSettings.Secure.CONTENT_URI);
            case LineageSettings.CALL_METHOD_LIST_GLOBAL:
                return callHelperList(callingUserId, LineageSettings.Global.CONTENT_URI);

            // Delete methods
            case LineageSettings.CALL_METHOD_DELETE_SYSTEM:
                enforceWritePermission(lineageos.platform.Manifest.permission.WRITE_SETTINGS);
                return callHelperDelete(callingUserId, LineageSettings.System.CONTENT_URI,
                        request);
            case LineageSettings.CALL_METHOD_DELETE_SECURE:
                enforceWritePermission(
                        lineageos.platform.Manifest.permission.WRITE_SECURE_SETTINGS);
                return callHelperDelete(callingUserId, LineageSettings.Secure.CONTENT_URI,
                        request);
            case LineageSettings.CALL_METHOD_DELETE_GLOBAL:
                enforceWritePermission(
                        lineageos.platform.Manifest.permission.WRITE_SECURE_SETTINGS);
                return callHelperDelete(callingUserId, LineageSettings.Global.CONTENT_URI,
                        request);
        }

        return null;
    }

    private void enforceWritePermission(String permission) {
        if (getContext().checkCallingOrSelfPermission(permission)
                != PackageManager.PERMISSION_GRANTED) {
            throw new SecurityException(
                    String.format("Permission denial: writing to settings requires %s",
                            permission));
        }
    }

    // Helper for call() CALL_METHOD_DELETE_* methods
    private Bundle callHelperDelete(int callingUserId, Uri contentUri, String key) {
        final int rowsDeleted = deleteForUser(callingUserId, contentUri, NAME_SELECTION,
                new String[]{ key });
        final Bundle ret = new Bundle();
        ret.putInt(RESULT_ROWS_DELETED, rowsDeleted);
        return ret;
    }

    // Helper for call() CALL_METHOD_LIST_* methods
    private Bundle callHelperList(int callingUserId, Uri contentUri) {
        final ArrayList<String> lines = new ArrayList<String>();
        final Cursor cursor = queryForUser(callingUserId, contentUri, null, null, null, null);
        try {
            while (cursor != null && cursor.moveToNext()) {
                lines.add(cursor.getString(1) + "=" + cursor.getString(2));
            }
        } finally {
            if (cursor != null) {
                cursor.close();
            }
        }
        final Bundle ret = new Bundle();
        ret.putStringArrayList(RESULT_SETTINGS_LIST, lines);
        return ret;
    }

    // Helper for call() CALL_METHOD_PUT_* methods
    private void callHelperPut(int callingUserId, Uri contentUri, String key, Bundle args) {
        // New value is in the args bundle under the key named by
        // Settings.NameValueTable.VALUE
        final String newValue = (args == null)
                ? null : args.getString(Settings.NameValueTable.VALUE);
        final ContentValues values = new ContentValues();
        values.put(Settings.NameValueTable.NAME, key);
        values.put(Settings.NameValueTable.VALUE, newValue);

        insertForUser(callingUserId, contentUri, values);
    }

    /**
     * Looks up a single value for a specific user, uri, and key.
     * @param userId The id of the user to perform the lookup for.
     * @param uri The uri for which table to perform the lookup in.
     * @param key The key to perform the lookup with.
     * @return A single value stored in a {@link Bundle}.
     */
    private Bundle lookupSingleValue(int userId, Uri uri, String key) {
        Cursor cursor = null;
        try {
            cursor = queryForUser(userId, uri, new String[]{ Settings.NameValueTable.VALUE },
                    Settings.NameValueTable.NAME + " = ?", new String[]{ key }, null);

            if (cursor != null && cursor.getCount() == 1) {
                cursor.moveToFirst();
                String value = cursor.getString(0);
                return value == null ? NULL_SETTING : Bundle.forPair(Settings.NameValueTable.VALUE,
                        value);
            }
        } catch (SQLiteException e) {
            Log.w(TAG, "settings lookup error", e);
            return null;
        } finally {
            if (cursor != null) {
                cursor.close();
            }
        }

        return NULL_SETTING;
    }

    @Override
    public Cursor query(Uri uri, String[] projection, String selection, String[] selectionArgs,
            String sortOrder) {
        return queryForUser(UserHandle.getCallingUserId(), uri, projection, selection,
                selectionArgs, sortOrder);
    }

    /**
     * Performs a query for a specific user.
     * @param userId The id of the user to perform the query for.
     * @param uri The uri for which table to perform the query on. Optionally, the uri can end in
     *     the name of a specific element to query for.
     * @param projection The columns that are returned in the {@link Cursor}.
     * @param selection The column names that the selection criteria applies to.
     * @param selectionArgs The column values that the selection criteria applies to.
     * @param sortOrder The ordering of how the values should be returned in the {@link Cursor}.
     * @return {@link Cursor} of the results from the query.
     */
    private Cursor queryForUser(int userId, Uri uri, String[] projection, String selection,
            String[] selectionArgs, String sortOrder) {
        if (uri == null) {
            throw new IllegalArgumentException("Uri cannot be null");
        }

        int code = sUriMatcher.match(uri);
        String tableName = getTableNameFromUriMatchCode(code);

        LineageDatabaseHelper dbHelper = getOrEstablishDatabase(getUserIdForTable(tableName, userId));
        SQLiteDatabase db = dbHelper.getReadableDatabase();

        SQLiteQueryBuilder queryBuilder = new SQLiteQueryBuilder();
        queryBuilder.setTables(tableName);

        Cursor returnCursor;
        if (isItemUri(code)) {
            // The uri is looking for an element with a specific name
            returnCursor = queryBuilder.query(db, projection, NAME_SELECTION,
                    new String[] { uri.getLastPathSegment() }, null, null, sortOrder);
        } else {
            returnCursor = queryBuilder.query(db, projection, selection, selectionArgs, null,
                    null, sortOrder);
        }

        return returnCursor;
    }

    @Override
    public String getType(Uri uri) {
        int code = sUriMatcher.match(uri);
        String tableName = getTableNameFromUriMatchCode(code);

        if (isItemUri(code)) {
            return "vnd.android.cursor.item/" + tableName;
        } else {
            return "vnd.android.cursor.dir/" + tableName;
        }
    }

    @Override
    public int bulkInsert(Uri uri, ContentValues[] values) {
        return bulkInsertForUser(UserHandle.getCallingUserId(), uri, values);
    }

    /**
     * Performs a bulk insert for a specific user.
     * @param userId The user id to perform the bulk insert for.
     * @param uri The content:// URI of the insertion request.
     * @param values An array of sets of column_name/value pairs to add to the database.
     *    This must not be {@code null}.
     * @return Number of rows inserted.
     */
    int bulkInsertForUser(int userId, Uri uri, ContentValues[] values) {
        if (uri == null) {
            throw new IllegalArgumentException("Uri cannot be null");
        }

        if (values == null) {
            throw new IllegalArgumentException("ContentValues cannot be null");
        }

        int numRowsAffected = 0;

        String tableName = getTableNameFromUri(uri);
        checkWritePermissions(tableName);

        LineageDatabaseHelper dbHelper = getOrEstablishDatabase(getUserIdForTable(tableName, userId));
        SQLiteDatabase db = dbHelper.getWritableDatabase();

        db.beginTransaction();
        try {
            for (ContentValues value : values) {
                if (value == null) {
                    continue;
                }

                long rowId = db.insert(tableName, null, value);

                if (rowId >= 0) {
                    numRowsAffected++;
                } else {
                    return 0;
                }
            }

            db.setTransactionSuccessful();
        } finally {
            db.endTransaction();
        }

        if (numRowsAffected > 0) {
            notifyChange(uri, tableName, userId);
            if (LOCAL_LOGV) Log.d(TAG, tableName + ": " + numRowsAffected + " row(s) inserted");
        }

        return numRowsAffected;
    }

    @Override
    public Uri insert(Uri uri, ContentValues values) {
        return insertForUser(UserHandle.getCallingUserId(), uri, values);
    }

    /**
     * Performs insert for a specific user.
     * @param userId The user id to perform the insert for.
     * @param uri The content:// URI of the insertion request.
     * @param values A sets of column_name/value pairs to add to the database.
     *    This must not be {@code null}.
     * @return
     */
    private Uri insertForUser(int userId, Uri uri, ContentValues values) {
        if (uri == null) {
            throw new IllegalArgumentException("Uri cannot be null");
        }

        if (values == null) {
            throw new IllegalArgumentException("ContentValues cannot be null");
        }

        String tableName = getTableNameFromUri(uri);
        checkWritePermissions(tableName);

        LineageDatabaseHelper dbHelper = getOrEstablishDatabase(getUserIdForTable(tableName, userId));

        // Validate value if inserting int System table
        final String name = values.getAsString(Settings.NameValueTable.NAME);
        final String value = values.getAsString(Settings.NameValueTable.VALUE);
        if (LineageDatabaseHelper.LineageTableNames.TABLE_GLOBAL.equals(tableName)) {
            validateGlobalSettingNameValue(name, value);
        } else if (LineageDatabaseHelper.LineageTableNames.TABLE_SYSTEM.equals(tableName)) {
            validateSystemSettingNameValue(name, value);
        } else if (LineageDatabaseHelper.LineageTableNames.TABLE_SECURE.equals(tableName)) {
            validateSecureSettingValue(name, value);
        }

        SQLiteDatabase db = dbHelper.getWritableDatabase();
        long rowId = db.insert(tableName, null, values);

        Uri returnUri = null;
        if (rowId > -1) {
            returnUri = Uri.withAppendedPath(uri, name);
            notifyChange(returnUri, tableName, userId);
            if (LOCAL_LOGV) Log.d(TAG, "Inserted row id: " + rowId + " into tableName: " +
                    tableName);
        }

        return returnUri;
    }

    @Override
    public int delete(Uri uri, String selection, String[] selectionArgs) {
        return deleteForUser(UserHandle.getCallingUserId(), uri, selection, selectionArgs);
    }

    private int deleteForUser(int callingUserId, Uri uri, String selection,
            String[] selectionArgs) {
        if (uri == null) {
            throw new IllegalArgumentException("Uri cannot be null");
        }

        int numRowsAffected = 0;

        // Allow only selection by key; a null/empty selection string will cause all rows in the
        // table to be deleted
        if (!TextUtils.isEmpty(selection) && selectionArgs.length > 0) {
            String tableName = getTableNameFromUri(uri);
            checkWritePermissions(tableName);

            LineageDatabaseHelper dbHelper = getOrEstablishDatabase(getUserIdForTable(tableName,
                    callingUserId));

            SQLiteDatabase db = dbHelper.getWritableDatabase();
            numRowsAffected = db.delete(tableName, selection, selectionArgs);

            if (numRowsAffected > 0) {
                notifyChange(uri, tableName, callingUserId);
                if (LOCAL_LOGV) Log.d(TAG, tableName + ": " + numRowsAffected + " row(s) deleted");
            }
        }

        return numRowsAffected;
    }

    @Override
    public int update(Uri uri, ContentValues values, String selection, String[] selectionArgs) {
        // NOTE: update() is never called by the front-end LineageSettings API, and updates that
        // wind up affecting rows in Secure that are globally shared will not have the
        // intended effect (the update will be invisible to the rest of the system).
        // This should have no practical effect, since writes to the Secure db can only
        // be done by system code, and that code should be using the correct API up front.
        if (uri == null) {
            throw new IllegalArgumentException("Uri cannot be null");
        }

        if (values == null) {
            throw new IllegalArgumentException("ContentValues cannot be null");
        }

        String tableName = getTableNameFromUri(uri);
        checkWritePermissions(tableName);

        // Validate value if updating System table
        final String name = values.getAsString(Settings.NameValueTable.NAME);
        final String value = values.getAsString(Settings.NameValueTable.VALUE);
        if (LineageDatabaseHelper.LineageTableNames.TABLE_GLOBAL.equals(tableName)) {
            validateGlobalSettingNameValue(name, value);
        } else if (LineageDatabaseHelper.LineageTableNames.TABLE_SYSTEM.equals(tableName)) {
            validateSystemSettingNameValue(name, value);
        } else if (LineageDatabaseHelper.LineageTableNames.TABLE_SECURE.equals(tableName)) {
            validateSecureSettingValue(name, value);
        }

        int callingUserId = UserHandle.getCallingUserId();
        LineageDatabaseHelper dbHelper = getOrEstablishDatabase(getUserIdForTable(tableName,
                callingUserId));

        SQLiteDatabase db = dbHelper.getWritableDatabase();
        int numRowsAffected = db.update(tableName, values, selection, selectionArgs);

        if (numRowsAffected > 0) {
            notifyChange(uri, tableName, callingUserId);
            if (LOCAL_LOGV) Log.d(TAG, tableName + ": " + numRowsAffected + " row(s) updated");
        }

        return numRowsAffected;
    }

    // endregion Content Provider Methods

    /**
     * Tries to get a {@link LineageDatabaseHelper} for the specified user and if it does not exist, a
     * new instance of {@link LineageDatabaseHelper} is created for the specified user and returned.
     * @param callingUser
     * @return
     */
    private LineageDatabaseHelper getOrEstablishDatabase(int callingUser) {
        if (callingUser >= android.os.Process.SYSTEM_UID) {
            if (USER_CHECK_THROWS) {
                throw new IllegalArgumentException("Uid rather than user handle: " + callingUser);
            } else {
                Log.wtf(TAG, "Establish db for uid rather than user: " + callingUser);
            }
        }

        long oldId = Binder.clearCallingIdentity();
        try {
            LineageDatabaseHelper dbHelper;
            synchronized (this) {
                dbHelper = mDbHelpers.get(callingUser);
            }
            if (null == dbHelper) {
                establishDbTracking(callingUser);
                synchronized (this) {
                    dbHelper = mDbHelpers.get(callingUser);
                }
            }
            return dbHelper;
        } finally {
            Binder.restoreCallingIdentity(oldId);
        }
    }

    /**
     * Check if a {@link LineageDatabaseHelper} exists for a user and if it doesn't, a new helper is
     * created and added to the list of tracked database helpers
     * @param userId
     */
    private void establishDbTracking(int userId) {
        LineageDatabaseHelper dbHelper;

        synchronized (this) {
            dbHelper = mDbHelpers.get(userId);
            if (LOCAL_LOGV) {
                Log.i(TAG, "Checking lineage settings db helper for user " + userId);
            }
            if (dbHelper == null) {
                if (LOCAL_LOGV) {
                    Log.i(TAG, "Installing new lineage settings db helper for user " + userId);
                }
                dbHelper = new LineageDatabaseHelper(getContext(), userId);
                mDbHelpers.append(userId, dbHelper);
            }
        }

        // Initialization of the db *outside* the locks.  It's possible that racing
        // threads might wind up here, the second having read the cache entries
        // written by the first, but that's benign: the SQLite helper implementation
        // manages concurrency itself, and it's important that we not run the db
        // initialization with any of our own locks held, so we're fine.
        dbHelper.getWritableDatabase();
    }

    /**
     * Makes sure the caller has permission to write this data.
     * @param tableName supplied by the caller
     * @throws SecurityException if the caller is forbidden to write.
     */
    private void checkWritePermissions(String tableName) {
        final String callingPackage = getCallingPackage();
        final boolean granted = PackageManager.PERMISSION_GRANTED ==
                getContext().checkCallingOrSelfPermission(
                        lineageos.platform.Manifest.permission.WRITE_SECURE_SETTINGS);
        final boolean protectedTable =
                LineageDatabaseHelper.LineageTableNames.TABLE_SECURE.equals(tableName) ||
                LineageDatabaseHelper.LineageTableNames.TABLE_GLOBAL.equals(tableName);
        // If the permission is granted simply return, no further checks are needed.
        if (granted) {
            return;
        }
        // If the caller doesn't hold WRITE_SECURE_SETTINGS and isn't a protected table,
        // we verify whether this operation is allowed for the calling package through appops.
        if (!protectedTable && Settings.checkAndNoteWriteSettingsOperation(getContext(),
                Binder.getCallingUid(), callingPackage, getCallingAttributionTag(), true)) {
            return;
        }
        throw new SecurityException(
                String.format("Permission denial: writing to lineage settings requires %1$s",
                        lineageos.platform.Manifest.permission.WRITE_SECURE_SETTINGS));
    }

    /**
     * Returns whether the matched uri code refers to an item in a table
     * @param code
     * @return
     */
    private boolean isItemUri(int code) {
        switch (code) {
            case SYSTEM:
            case SECURE:
            case GLOBAL:
                return false;
            case SYSTEM_ITEM_NAME:
            case SECURE_ITEM_NAME:
            case GLOBAL_ITEM_NAME:
                return true;
            default:
                throw new IllegalArgumentException("Invalid uri match code: " + code);
        }
    }

    /**
     * Utilizes an {@link UriMatcher} to check for a valid combination of scheme, authority, and
     * path and returns the corresponding table name
     * @param uri
     * @return Table name
     */
    private String getTableNameFromUri(Uri uri) {
        int code = sUriMatcher.match(uri);

        return getTableNameFromUriMatchCode(code);
    }

    /**
     * Returns the corresponding table name for the matched uri code
     * @param code
     * @return
     */
    private String getTableNameFromUriMatchCode(int code) {
        switch (code) {
            case SYSTEM:
            case SYSTEM_ITEM_NAME:
                return LineageDatabaseHelper.LineageTableNames.TABLE_SYSTEM;
            case SECURE:
            case SECURE_ITEM_NAME:
                return LineageDatabaseHelper.LineageTableNames.TABLE_SECURE;
            case GLOBAL:
            case GLOBAL_ITEM_NAME:
                return LineageDatabaseHelper.LineageTableNames.TABLE_GLOBAL;
            default:
                throw new IllegalArgumentException("Invalid uri match code: " + code);
        }
    }

    /**
     * If the table is Global, the owner's user id is returned. Otherwise, the original user id
     * is returned.
     * @param tableName
     * @param userId
     * @return User id
     */
    private int getUserIdForTable(String tableName, int userId) {
        return LineageDatabaseHelper.LineageTableNames.TABLE_GLOBAL.equals(tableName) ?
                UserHandle.USER_SYSTEM : userId;
    }

    /**
     * Modify setting version for an updated table before notifying of change. The
     * {@link LineageSettings} class uses these to provide client-side caches.
     * @param uri to send notifications for
     * @param userId
     */
    private void notifyChange(Uri uri, String tableName, int userId) {
        String property = null;
        final boolean isGlobal = tableName.equals(LineageDatabaseHelper.LineageTableNames.TABLE_GLOBAL);
        if (tableName.equals(LineageDatabaseHelper.LineageTableNames.TABLE_SYSTEM)) {
            property = LineageSettings.System.SYS_PROP_LINEAGE_SETTING_VERSION;
        } else if (tableName.equals(LineageDatabaseHelper.LineageTableNames.TABLE_SECURE)) {
            property = LineageSettings.Secure.SYS_PROP_LINEAGE_SETTING_VERSION;
        } else if (isGlobal) {
            property = LineageSettings.Global.SYS_PROP_LINEAGE_SETTING_VERSION;
        }

        if (property != null) {
            long version = SystemProperties.getLong(property, 0) + 1;
            if (LOCAL_LOGV) Log.v(TAG, "property: " + property + "=" + version);
            SystemProperties.set(property, Long.toString(version));
        }

        final int notifyTarget = isGlobal ? UserHandle.USER_ALL : userId;
        final long oldId = Binder.clearCallingIdentity();
        try {
            getContext().getContentResolver().notifyChange(uri, null, true, notifyTarget);
        } finally {
            Binder.restoreCallingIdentity(oldId);
        }
        if (LOCAL_LOGV) Log.v(TAG, "notifying for " + notifyTarget + ": " + uri);
    }

    private void validateGlobalSettingNameValue(String name, String value) {
        LineageSettings.Validator validator = LineageSettings.Global.VALIDATORS.get(name);

        // Not all global settings have validators, but if a validator exists, the validate method
        // should return true
        if (validator != null && !validator.validate(value)) {
            throw new IllegalArgumentException("Invalid value: " + value
                    + " for setting: " + name);
        }
    }

    private void validateSystemSettingNameValue(String name, String value) {
        LineageSettings.Validator validator = LineageSettings.System.VALIDATORS.get(name);
        if (validator == null) {
            throw new IllegalArgumentException("Invalid setting: " + name);
        }

        if (!validator.validate(value)) {
            throw new IllegalArgumentException("Invalid value: " + value
                    + " for setting: " + name);
        }
    }

    private void validateSecureSettingValue(String name, String value) {
        LineageSettings.Validator validator = LineageSettings.Secure.VALIDATORS.get(name);

        // Not all secure settings have validators, but if a validator exists, the validate method
        // should return true
        if (validator != null && !validator.validate(value)) {
            throw new IllegalArgumentException("Invalid value: " + value
                    + " for setting: " + name);
        }
    }

    // TODO Add caching
}<|MERGE_RESOLUTION|>--- conflicted
+++ resolved
@@ -135,127 +135,6 @@
         return true;
     }
 
-<<<<<<< HEAD
-    // region Migration Methods
-
-    /**
-     * Migrates Lineage settings for all existing users if this has not been run before.
-     */
-    private void migrateLineageSettingsForExistingUsersIfNeeded() {
-        boolean hasMigratedLineageSettings = mSharedPrefs.getBoolean(PREF_HAS_MIGRATED_LINEAGE_SETTINGS,
-                false);
-
-        if (!hasMigratedLineageSettings) {
-            long startTime = System.currentTimeMillis();
-
-            for (UserInfo user : mUserManager.getUsers()) {
-                migrateLineageSettingsForUser(user.id);
-            }
-
-            mSharedPrefs.edit().putBoolean(PREF_HAS_MIGRATED_LINEAGE_SETTINGS, true).commit();
-
-            // TODO: Add this as part of a boot message to the UI
-            long timeDiffMillis = System.currentTimeMillis() - startTime;
-            if (LOCAL_LOGV) Log.d(TAG, "Migration finished in " + timeDiffMillis + " milliseconds");
-        }
-    }
-
-    /**
-     * Migrates Lineage settings for a specific user.
-     * @param userId The id of the user to run Lineage settings migration for.
-     */
-    private void migrateLineageSettingsForUser(int userId) {
-        synchronized (this) {
-            if (LOCAL_LOGV) Log.d(TAG, "Lineage settings will be migrated for user id: " + userId);
-
-            // Migrate system settings
-            int rowsMigrated = migrateLineageSettingsForTable(userId,
-                    LineageDatabaseHelper.LineageTableNames.TABLE_SYSTEM, LineageSettings.System.LEGACY_SYSTEM_SETTINGS);
-            if (LOCAL_LOGV) Log.d(TAG, "Migrated " + rowsMigrated + " to Lineage system table");
-
-            // Migrate secure settings
-            rowsMigrated = migrateLineageSettingsForTable(userId,
-                    LineageDatabaseHelper.LineageTableNames.TABLE_SECURE, LineageSettings.Secure.LEGACY_SECURE_SETTINGS);
-            if (LOCAL_LOGV) Log.d(TAG, "Migrated " + rowsMigrated + " to Lineage secure table");
-
-            // Migrate global settings
-            rowsMigrated = migrateLineageSettingsForTable(userId,
-                    LineageDatabaseHelper.LineageTableNames.TABLE_GLOBAL, LineageSettings.Global.LEGACY_GLOBAL_SETTINGS);
-            if (LOCAL_LOGV) Log.d(TAG, "Migrated " + rowsMigrated + " to Lineage global table");
-        }
-    }
-
-    /**
-     * Migrates Lineage settings for a specific table and user id.
-     * @param userId The id of the user to run Lineage settings migration for.
-     * @param tableName The name of the table to run Lineage settings migration on.
-     * @param settings An array of keys to migrate from {@link Settings} to {@link LineageSettings}
-     * @return Number of rows migrated.
-     */
-    private int migrateLineageSettingsForTable(int userId, String tableName, String[] settings) {
-        ContentResolver contentResolver = getContext().getContentResolver();
-        ContentValues[] contentValues = new ContentValues[settings.length];
-
-        int migrateSettingsCount = 0;
-        for (String settingsKey : settings) {
-            String settingsValue = null;
-
-            if (tableName.equals(LineageDatabaseHelper.LineageTableNames.TABLE_SYSTEM)) {
-                settingsValue = Settings.System.getStringForUser(contentResolver, settingsKey,
-                        userId);
-            }
-            else if (tableName.equals(LineageDatabaseHelper.LineageTableNames.TABLE_SECURE)) {
-                settingsValue = Settings.Secure.getStringForUser(contentResolver, settingsKey,
-                        userId);
-            }
-            else if (tableName.equals(LineageDatabaseHelper.LineageTableNames.TABLE_GLOBAL)) {
-                settingsValue = Settings.Global.getStringForUser(contentResolver, settingsKey,
-                        userId);
-            }
-
-            if (LOCAL_LOGV) Log.d(TAG, "Table: " + tableName + ", Key: " + settingsKey + ", Value: "
-                    + settingsValue);
-
-            // Don't trample defaults with null values. This is the only scenario where defaults
-            // take precedence over migration values.
-            if (settingsValue == null) {
-                if (LOCAL_LOGV) Log.d(TAG, "Skipping migrating " + settingsKey
-                        + " because of null value");
-                continue;
-            }
-
-            ContentValues contentValue = new ContentValues();
-            contentValue.put(Settings.NameValueTable.NAME, settingsKey);
-            contentValue.put(Settings.NameValueTable.VALUE, settingsValue);
-            contentValues[migrateSettingsCount++] = contentValue;
-        }
-
-        int rowsInserted = 0;
-        if (contentValues.length > 0) {
-            Uri uri = mUriBuilder.build();
-            uri = uri.buildUpon().appendPath(tableName).build();
-            rowsInserted = bulkInsertForUser(userId, uri, contentValues);
-        }
-
-        return rowsInserted;
-    }
-
-    private List<String> delimitedStringToList(String s, String delimiter) {
-        List<String> list = new ArrayList<String>();
-        if (!TextUtils.isEmpty(s)) {
-            final String[] array = TextUtils.split(s, Pattern.quote(delimiter));
-            for (String item : array) {
-                if (TextUtils.isEmpty(item)) {
-                    continue;
-                }
-                list.add(item);
-            }
-        }
-        return list;
-    }
-
-=======
->>>>>>> aa4306a8
     /**
      * Performs cleanup for the removed user.
      * @param userId The id of the user that is removed.
