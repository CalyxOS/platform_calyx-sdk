--- conflicted
+++ resolved
@@ -753,15 +753,9 @@
      */
     private void checkWritePermissions(String tableName) {
         final String callingPackage = getCallingPackage();
-<<<<<<< HEAD
-        final boolean granted = getContext().checkCallingOrSelfPermission(
-                lineageos.platform.Manifest.permission.WRITE_SECURE_SETTINGS) ==
-                PackageManager.PERMISSION_GRANTED;
-=======
         final boolean granted = PackageManager.PERMISSION_GRANTED ==
                 getContext().checkCallingOrSelfPermission(
                         lineageos.platform.Manifest.permission.WRITE_SECURE_SETTINGS);
->>>>>>> b997b2bf
         final boolean protectedTable =
                 LineageDatabaseHelper.LineageTableNames.TABLE_SECURE.equals(tableName) ||
                 LineageDatabaseHelper.LineageTableNames.TABLE_GLOBAL.equals(tableName);
@@ -772,12 +766,7 @@
         // If the caller doesn't hold WRITE_SECURE_SETTINGS and isn't a protected table,
         // we verify whether this operation is allowed for the calling package through appops.
         if (!protectedTable && Settings.checkAndNoteWriteSettingsOperation(getContext(),
-<<<<<<< HEAD
-                Binder.getCallingUid(), callingPackage, getCallingAttributionTag(),
-                true)) {
-=======
                 Binder.getCallingUid(), callingPackage, getCallingAttributionTag(), true)) {
->>>>>>> b997b2bf
             return;
         }
         throw new SecurityException(
