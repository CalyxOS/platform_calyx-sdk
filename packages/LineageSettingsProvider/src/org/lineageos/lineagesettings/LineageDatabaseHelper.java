--- conflicted
+++ resolved
@@ -57,15 +57,8 @@
     private static final String TAG = "LineageDatabaseHelper";
     private static final boolean LOCAL_LOGV = false;
 
-<<<<<<< HEAD
     private static final String DATABASE_NAME = "calyxsettings.db";
     private static final int DATABASE_VERSION = 5;
-=======
-    private static final String DATABASE_NAME = "lineagesettings.db";
-    private static final int DATABASE_VERSION = 18;
-
-    private static final String DATABASE_NAME_OLD = "cmsettings.db";
->>>>>>> 8eb16e55
 
     public static class LineageTableNames {
         public static final String TABLE_SYSTEM = "system";
@@ -247,35 +240,6 @@
         }
 
         if (upgradeVersion < 5) {
-            // Default config_requireScreenOnToAuthEnabled value is false
-            Integer oldSetting = 0;
-            db.beginTransaction();
-            SQLiteStatement stmt = null;
-            try {
-                stmt = db.compileStatement("SELECT value FROM system WHERE name=?");
-                // Used to be LineageSettings.System.FINGERPRINT_WAKE_UNLOCK
-                stmt.bindString(1, "fingerprint_wake_unlock");
-                oldSetting = Integer.parseInt(stmt.simpleQueryForString());
-
-                // Reverse 0/1 values, leave 2 as-is
-                if (oldSetting.equals(0)) {
-                    oldSetting = 1;
-                } else if (oldSetting.equals(1)) {
-                    oldSetting = 0;
-                }
-            } catch (SQLiteDoneException ex) {
-                // LineageSettings.System.FINGERPRINT_WAKE_UNLOCK is not set
-            } finally {
-                if (stmt != null) stmt.close();
-                db.endTransaction();
-            }
-            Settings.Secure.putInt(mContext.getContentResolver(),
-                    Settings.Secure.SFPS_REQUIRE_SCREEN_ON_TO_AUTH_ENABLED,
-                    oldSetting);
-            upgradeVersion = 5;
-        }
-
-        if (upgradeVersion < 18) {
             Integer oldSetting;
             db.beginTransaction();
             SQLiteStatement stmt = null;
@@ -303,7 +267,7 @@
             Settings.Secure.putInt(mContext.getContentResolver(),
                     Settings.Secure.SFPS_REQUIRE_SCREEN_ON_TO_AUTH_ENABLED,
                     oldSetting);
-            upgradeVersion = 18;
+            upgradeVersion = 5;
         }
         // *** Remember to update DATABASE_VERSION above!
         if (upgradeVersion != newVersion) {
