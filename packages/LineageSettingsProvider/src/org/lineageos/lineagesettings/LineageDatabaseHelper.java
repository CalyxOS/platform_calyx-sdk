--- conflicted
+++ resolved
@@ -57,15 +57,8 @@
     private static final String TAG = "LineageDatabaseHelper";
     private static final boolean LOCAL_LOGV = false;
 
-<<<<<<< HEAD
     private static final String DATABASE_NAME = "calyxsettings.db";
     private static final int DATABASE_VERSION = 2;
-=======
-    private static final String DATABASE_NAME = "lineagesettings.db";
-    private static final int DATABASE_VERSION = 16;
-
-    private static final String DATABASE_NAME_OLD = "cmsettings.db";
->>>>>>> ff5e7166
 
     public static class LineageTableNames {
         public static final String TABLE_SYSTEM = "system";
@@ -96,16 +89,10 @@
      * @param userId The database path for this user
      * @return The database path string
      */
-<<<<<<< HEAD
     static String dbNameForUser(final int userId) {
         // The owner gets the unadorned db name;
         if (userId == UserHandle.USER_SYSTEM) {
             return DATABASE_NAME;
-=======
-    private static String dbNameForUser(Context context, int userId, String baseName) {
-        if (userId == UserHandle.USER_SYSTEM) {
-            return context.getDatabasePath(baseName).getPath();
->>>>>>> ff5e7166
         } else {
             // Place the database in the user-specific data tree so that it's
             // cleaned up automatically when the user is deleted.
@@ -208,27 +195,6 @@
             }
             upgradeVersion = 2;
         }
-
-<<<<<<< HEAD
-=======
-        if (upgradeVersion < 15) {
-            if (mUserHandle == UserHandle.USER_OWNER) {
-                loadRestrictedNetworkingModeSetting();
-            }
-            upgradeVersion = 15;
-        }
-
-        if (upgradeVersion < 16) {
-            // Move trust_restrict_usb to global
-            if (mUserHandle == UserHandle.USER_OWNER) {
-                moveSettingsToNewTable(db, LineageTableNames.TABLE_SECURE,
-                        LineageTableNames.TABLE_GLOBAL, new String[] {
-                        LineageSettings.Global.TRUST_RESTRICT_USB
-                }, true);
-            }
-            upgradeVersion = 16;
-        }
->>>>>>> ff5e7166
         // *** Remember to update DATABASE_VERSION above!
         if (upgradeVersion != newVersion) {
             Log.wtf(TAG, "warning: upgrading settings database to version "
