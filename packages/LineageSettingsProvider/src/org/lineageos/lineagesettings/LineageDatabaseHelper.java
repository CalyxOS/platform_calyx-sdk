--- conflicted
+++ resolved
@@ -45,10 +45,6 @@
 
 import java.io.File;
 import java.util.ArrayList;
-<<<<<<< HEAD
-import java.util.Collections;
-=======
->>>>>>> b997b2bf
 import java.util.List;
 import java.util.Set;
 import java.util.stream.Collectors;
@@ -61,15 +57,8 @@
     private static final String TAG = "LineageDatabaseHelper";
     private static final boolean LOCAL_LOGV = false;
 
-<<<<<<< HEAD
     private static final String DATABASE_NAME = "calyxsettings.db";
     private static final int DATABASE_VERSION = 1;
-=======
-    private static final String DATABASE_NAME = "lineagesettings.db";
-    private static final int DATABASE_VERSION = 15;
-
-    private static final String DATABASE_NAME_OLD = "cmsettings.db";
->>>>>>> b997b2bf
 
     public static class LineageTableNames {
         public static final String TABLE_SYSTEM = "system";
@@ -179,206 +168,6 @@
         if (LOCAL_LOGV) Log.d(TAG, "Upgrading from version: " + oldVersion + " to " + newVersion);
         int upgradeVersion = oldVersion;
 
-<<<<<<< HEAD
-=======
-        if (upgradeVersion < 2) {
-            db.beginTransaction();
-            try {
-                loadSettings(db);
-                db.setTransactionSuccessful();
-            } finally {
-                db.endTransaction();
-            }
-            upgradeVersion = 2;
-        }
-
-        if (upgradeVersion < 3) {
-            /* Was set LineageSettings.Secure.PROTECTED_COMPONENT_MANAGERS
-             * but this is no longer used
-             */
-            upgradeVersion = 3;
-        }
-
-        if (upgradeVersion < 4) {
-            /* Was set LineageSettings.Secure.LINEAGE_SETUP_WIZARD_COMPLETE
-             * but this is no longer used
-             */
-            upgradeVersion = 4;
-        }
-
-        if (upgradeVersion < 5) {
-            /* Was set LineageSettings.Global.WEATHER_TEMPERATURE_UNIT
-             * but this is no longer used
-             */
-            upgradeVersion = 5;
-        }
-
-        if (upgradeVersion < 6) {
-            /* Was move LineageSettings.Secure.DEV_FORCE_SHOW_NAVBAR to global
-             * but this is no longer used
-             */
-            upgradeVersion = 6;
-        }
-
-        if (upgradeVersion < 7) {
-            if (mUserHandle == UserHandle.USER_OWNER) {
-                db.beginTransaction();
-                SQLiteStatement stmt = null;
-                try {
-                    stmt = db.compileStatement("SELECT value FROM system WHERE name=?");
-                    stmt.bindString(1, LineageSettings.System.STATUS_BAR_CLOCK);
-                    long value = stmt.simpleQueryForLong();
-
-                    if (value != 0) {
-                        stmt = db.compileStatement("UPDATE system SET value=? WHERE name=?");
-                        stmt.bindLong(1, value - 1);
-                        stmt.bindString(2, LineageSettings.System.STATUS_BAR_CLOCK);
-                        stmt.execute();
-                    }
-                    db.setTransactionSuccessful();
-                } catch (SQLiteDoneException ex) {
-                    // LineageSettings.System.STATUS_BAR_CLOCK is not set
-                } finally {
-                    if (stmt != null) stmt.close();
-                    db.endTransaction();
-                }
-            }
-            upgradeVersion = 7;
-        }
-
-        if (upgradeVersion < 8) {
-            /* Was set LineageSettings.Secure.PROTECTED_COMPONENT_MANAGERS
-             * but this is no longer used
-             */
-            upgradeVersion = 8;
-        }
-
-        if (upgradeVersion < 9) {
-            if (mUserHandle == UserHandle.USER_OWNER) {
-                db.execSQL("UPDATE system SET value = '0' WHERE value IN ('10', '11') AND name IN ("
-                        + "'" + LineageSettings.System.KEY_HOME_LONG_PRESS_ACTION + "',"
-                        + "'" + LineageSettings.System.KEY_HOME_DOUBLE_TAP_ACTION + "',"
-                        + "'" + LineageSettings.System.KEY_MENU_ACTION + "',"
-                        + "'" + LineageSettings.System.KEY_MENU_LONG_PRESS_ACTION + "',"
-                        + "'" + LineageSettings.System.KEY_ASSIST_ACTION + "',"
-                        + "'" + LineageSettings.System.KEY_ASSIST_LONG_PRESS_ACTION + "',"
-                        + "'" + LineageSettings.System.KEY_APP_SWITCH_ACTION + "',"
-                        + "'" + LineageSettings.System.KEY_APP_SWITCH_LONG_PRESS_ACTION + "')");
-            }
-            upgradeVersion = 9;
-        }
-
-        if (upgradeVersion < 10) {
-            if (mUserHandle == UserHandle.USER_OWNER) {
-                // Update STATUS_BAR_CLOCK
-                db.beginTransaction();
-                SQLiteStatement stmt = null;
-                try {
-                    stmt = db.compileStatement("SELECT value FROM system WHERE name=?");
-                    stmt.bindString(1, LineageSettings.System.STATUS_BAR_CLOCK);
-                    long value = stmt.simpleQueryForLong();
-
-                    if (value == 0) {
-                        stmt = db.compileStatement("UPDATE system SET value=? WHERE name=?");
-                        stmt.bindLong(1, 2);
-                        stmt.bindString(2, LineageSettings.System.STATUS_BAR_CLOCK);
-                        stmt.execute();
-                    }
-                    db.setTransactionSuccessful();
-                } catch (SQLiteDoneException ex) {
-                    // LineageSettings.System.STATUS_BAR_CLOCK is not set
-                } finally {
-                    if (stmt != null) stmt.close();
-                    db.endTransaction();
-                }
-            }
-            upgradeVersion = 10;
-        }
-
-        if (upgradeVersion < 11) {
-            /* Was move LineageSettings.Global.DEV_FORCE_SHOW_NAVBAR to system
-             * but this is no longer used
-             */
-            upgradeVersion = 11;
-        }
-
-        if (upgradeVersion < 12) {
-            if (mUserHandle == UserHandle.USER_OWNER) {
-                db.beginTransaction();
-                SQLiteStatement stmt = null;
-                try {
-                    stmt = db.compileStatement("SELECT value FROM system WHERE name=?");
-                    stmt.bindString(1, LineageSettings.System.STATUS_BAR_BATTERY_STYLE);
-                    long value = stmt.simpleQueryForLong();
-
-                    long newValue = 0;
-                    switch ((int) value) {
-                        case 2:
-                            newValue = 1;
-                            break;
-                        case 5:
-                            newValue = 0;
-                            break;
-                        case 6:
-                            newValue = 2;
-                            break;
-                    }
-
-                    stmt = db.compileStatement("UPDATE system SET value=? WHERE name=?");
-                    stmt.bindLong(1, newValue);
-                    stmt.bindString(2, LineageSettings.System.STATUS_BAR_BATTERY_STYLE);
-                    stmt.execute();
-                    db.setTransactionSuccessful();
-                } catch (SQLiteDoneException ex) {
-                    // LineageSettings.System.STATUS_BAR_BATTERY_STYLE is not set
-                } finally {
-                    if (stmt != null) stmt.close();
-                    db.endTransaction();
-                }
-            }
-            upgradeVersion = 12;
-        }
-
-        if (upgradeVersion < 13) {
-            /* Was used to migrate LineageSettings.Global.POWER_NOTIFICATIONS_RINGTONE,
-             * but this setting has been deprecated
-             */
-            upgradeVersion = 13;
-        }
-
-        if (upgradeVersion < 14) {
-            // Update button/keyboard brightness range
-            if (mUserHandle == UserHandle.USER_OWNER) {
-                for (String key : new String[] {
-                    LineageSettings.Secure.BUTTON_BRIGHTNESS,
-                    LineageSettings.Secure.KEYBOARD_BRIGHTNESS,
-                }) {
-                    db.beginTransaction();
-                    SQLiteStatement stmt = null;
-                    try {
-                        stmt = db.compileStatement(
-                                "UPDATE secure SET value=round(value / 255.0, 2) WHERE name=?");
-                        stmt.bindString(1, key);
-                        stmt.execute();
-                        db.setTransactionSuccessful();
-                    } catch (SQLiteDoneException ex) {
-                        // key is not set
-                    } finally {
-                        if (stmt != null) stmt.close();
-                        db.endTransaction();
-                    }
-                }
-            }
-            upgradeVersion = 14;
-        }
-
-        if (upgradeVersion < 15) {
-            if (mUserHandle == UserHandle.USER_OWNER) {
-                loadRestrictedNetworkingModeSetting();
-            }
-            upgradeVersion = 15;
-        }
->>>>>>> b997b2bf
         // *** Remember to update DATABASE_VERSION above!
     }
 
@@ -543,15 +332,6 @@
             stmt = db.compileStatement("INSERT OR IGNORE INTO global(name,value)"
                     + " VALUES(?,?);");
             // Global
-<<<<<<< HEAD
-            loadBooleanSetting(stmt,
-                    LineageSettings.Global.POWER_NOTIFICATIONS_VIBRATE,
-                    R.bool.def_power_notifications_vibrate);
-
-            loadStringSetting(stmt,
-                    LineageSettings.Global.POWER_NOTIFICATIONS_RINGTONE,
-                    R.string.def_power_notifications_ringtone);
-
             loadIntegerSetting(stmt, LineageSettings.Global.BLUETOOTH_OFF_TIMEOUT,
                     R.integer.def_bluetooth_off_timeout);
 
@@ -658,33 +438,8 @@
 
         } catch (SQLiteDoneException ex) {
             // LineageSettings.Global.TRUST_RESTRICT_USB is not set
-=======
-            loadRestrictedNetworkingModeSetting();
->>>>>>> b997b2bf
         } finally {
             if (stmt != null) stmt.close();
-        }
-    }
-
-    private void loadRestrictedNetworkingModeSetting() {
-        Settings.Global.putInt(mContext.getContentResolver(),
-                Settings.Global.RESTRICTED_NETWORKING_MODE, 1);
-        try {
-            List<PackageInfo> packages = new ArrayList<>();
-            for (UserInfo userInfo : UserManager.get(mContext).getAliveUsers()) {
-                packages.addAll(
-                        AppGlobals.getPackageManager().getPackagesHoldingPermissions(
-                                new String[]{Manifest.permission.INTERNET},
-                                PackageManager.MATCH_UNINSTALLED_PACKAGES,
-                                userInfo.id
-                        ).getList());
-            }
-            Set<Integer> uids = packages.stream().map(
-                    packageInfo -> packageInfo.applicationInfo.uid)
-                    .collect(Collectors.toSet());
-            ConnectivitySettingsManager.setUidsAllowedOnRestrictedNetworks(mContext, uids);
-        } catch (RemoteException e) {
-            Log.e(TAG, "Failed to set uids allowed on restricted networks");
         }
     }
 
