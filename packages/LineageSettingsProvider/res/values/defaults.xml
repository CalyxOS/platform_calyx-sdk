<?xml version="1.0" encoding="utf-8"?>
<!--
     Copyright (C) 2014-2015 The CyanogenMod Project
                   2019-2021 The LineageOS Project

     Licensed under the Apache License, Version 2.0 (the "License");
     you may not use this file except in compliance with the License.
     You may obtain a copy of the License at

          http://www.apache.org/licenses/LICENSE-2.0

     Unless required by applicable law or agreed to in writing, software
     distributed under the License is distributed on an "AS IS" BASIS,
     WITHOUT WARRANTIES OR CONDITIONS OF ANY KIND, either express or implied.
     See the License for the specific language governing permissions and
     limitations under the License.
-->
<resources>
    <!-- Defaults for Secure -->

    <!-- Default for LineageSettings.Secure.LOCKSCREEN_VISUALIZER_ENABLED -->
    <bool name="def_lockscreen_visualizer">false</bool>

    <!-- Default for LineageSettings.Secure.VOLUME_PANEL_ON_LEFT -->
    <bool name="def_volume_panel_on_left">false</bool>

    <!-- Default for LineageSettings.Secure.BERRY_BLACK_THEME -->
    <bool name="def_berry_black_theme">false</bool>

    <!-- Default for LineageSettings.Secure.NETWORK_TRAFFIC_MODE -->
    <integer name="def_network_traffic_mode">0</integer>

    <!-- Default for LineageSettings.Secure.NETWORK_TRAFFIC_AUTOHIDE -->
    <bool name="def_network_traffic_autohide">false</bool>

    <!-- Default for LineageSettings.Secure.NETWORK_TRAFFIC_UNITS -->
    <integer name="def_network_traffic_units">0</integer>

    <!-- Default for LineageSettings.Secure.NETWORK_TRAFFIC_SHOW_UNITS -->
    <bool name="def_network_traffic_show_units">false</bool>

    <!-- Default for LineageSettings.Secure.PANIC_IN_POWER_MENU -->
    <bool name="def_panic_in_power_menu">false</bool>

    <!-- Default for LineageSettings.Secure.TETHERING_ALLOW_VPN_UPSTREAMS -->
    <bool name="def_tethering_allow_vpn_upstreams">false</bool>

    <!-- Defaults for System -->

    <!-- Default for LineageSettings.System.FORCE_SHOW_NAVBAR -->
    <integer name="def_force_show_navbar">0</integer>

    <!-- Default for LineageSettings.System.QS_QUICK_PULLDOWN
         0. Off
         1. Right
         2. Left -->
    <integer name="def_qs_quick_pulldown">0</integer>

    <!-- Default value for the battery LEDs brightness -->
    <integer name="def_battery_brightness_level">255</integer>

    <!-- Default value for the notification LEDs brightness
         when Do Not Disturb is active -->
    <integer name="def_battery_brightness_level_zen">255</integer>

    <!-- Default value for the notification LEDs brightness
         on devices equiped with configurable LED controller -->
    <integer name="def_notification_brightness_level">255</integer>

    <!-- Default value for the notification LEDs brightness
         on devices equiped with configurable LED controller
         when Do Not Disturb is active -->
    <integer name="def_notification_brightness_level_zen">255</integer>

    <!-- Default value for notification LED customization -->
    <bool name="def_notification_pulse_custom_enable">false</bool>
    <string name="def_notification_pulse_custom_value"></string>

    <!-- Default value for swapping volume keys on rotation -->
    <bool name="def_swap_volume_keys_on_rotation">false</bool>

    <!-- Default for LineageSettings.System.STATUS_BAR_BATTERY_STYLE
         * 0: Display the battery as icon in portrait mode
         * 1: Display the battery as a circle
         * 2: Display the battery as plain text
    -->
    <integer name="def_battery_style">0</integer>

    <!-- Default clock position
         * 0: show the clock in the right position (LTR)
         * 1: show the clock in the center
         * 2: show the clock in the left position (LTR)
    -->
    <integer name="def_clock_position">2</integer>

<<<<<<< HEAD
    <!-- Default value for navigation bar arrow keys -->
    <bool name="def_navigation_bar_arrow_keys">false</bool>

    <!-- Defaults for Global -->

    <!-- Default for LineageSettings.Global.POWER_NOTIFICATIONS_VIBRATE -->
    <bool name="def_power_notifications_vibrate">false</bool>

    <!-- Default for LineageSettings.Global.POWER_NOTIFICATIONS_RINGTONE -->
    <string name="def_power_notifications_ringtone" translatable="false">/system/product/media/audio/ui/WirelessChargingStarted.ogg</string>

    <!-- Default for LineageSettings.Global.BLUETOOTH_OFF_TIMEOUT -->
    <integer name="def_bluetooth_off_timeout">0</integer>

    <!-- Default for LineageSettings.Global.DEVICE_REBOOT_TIMEOUT -->
    <integer name="def_device_reboot_timeout">0</integer>

    <!-- Default for LineageSettings.Global.GLOBAL_VPN_APP -->
    <string name="def_global_vpn_app" translatable="false"></string>

=======
>>>>>>> b997b2bf
</resources><|MERGE_RESOLUTION|>--- conflicted
+++ resolved
@@ -93,17 +93,10 @@
     -->
     <integer name="def_clock_position">2</integer>
 
-<<<<<<< HEAD
     <!-- Default value for navigation bar arrow keys -->
     <bool name="def_navigation_bar_arrow_keys">false</bool>
 
     <!-- Defaults for Global -->
-
-    <!-- Default for LineageSettings.Global.POWER_NOTIFICATIONS_VIBRATE -->
-    <bool name="def_power_notifications_vibrate">false</bool>
-
-    <!-- Default for LineageSettings.Global.POWER_NOTIFICATIONS_RINGTONE -->
-    <string name="def_power_notifications_ringtone" translatable="false">/system/product/media/audio/ui/WirelessChargingStarted.ogg</string>
 
     <!-- Default for LineageSettings.Global.BLUETOOTH_OFF_TIMEOUT -->
     <integer name="def_bluetooth_off_timeout">0</integer>
@@ -114,6 +107,4 @@
     <!-- Default for LineageSettings.Global.GLOBAL_VPN_APP -->
     <string name="def_global_vpn_app" translatable="false"></string>
 
-=======
->>>>>>> b997b2bf
 </resources>