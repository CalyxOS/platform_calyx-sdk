--- conflicted
+++ resolved
@@ -2942,7 +2942,6 @@
          * @hide
          */
         public static final String[] LEGACY_SECURE_SETTINGS = new String[]{
-<<<<<<< HEAD
                 LineageSettings.Secure.BERRY_BLACK_THEME,
                 LineageSettings.Secure.NETWORK_TRAFFIC_AUTOHIDE,
                 LineageSettings.Secure.NETWORK_TRAFFIC_MODE,
@@ -2950,26 +2949,6 @@
                 LineageSettings.Secure.NETWORK_TRAFFIC_UNITS,
                 LineageSettings.Secure.PANIC_IN_POWER_MENU,
                 LineageSettings.Secure.TETHERING_ALLOW_VPN_UPSTREAMS
-=======
-                LineageSettings.Secure.BUTTON_BACKLIGHT_TIMEOUT,
-                LineageSettings.Secure.BUTTON_BRIGHTNESS,
-                LineageSettings.Secure.KEYBOARD_BRIGHTNESS,
-                LineageSettings.Secure.POWER_MENU_ACTIONS,
-                LineageSettings.Secure.STATS_COLLECTION,
-                LineageSettings.Secure.QS_SHOW_BRIGHTNESS_SLIDER,
-                LineageSettings.Secure.NAVIGATION_RING_TARGETS[0],
-                LineageSettings.Secure.NAVIGATION_RING_TARGETS[1],
-                LineageSettings.Secure.NAVIGATION_RING_TARGETS[2],
-                LineageSettings.Secure.RECENTS_LONG_PRESS_ACTIVITY,
-                LineageSettings.Secure.LIVE_DISPLAY_COLOR_MATRIX,
-                LineageSettings.Secure.ADVANCED_REBOOT,
-                LineageSettings.Secure.LOCKSCREEN_TARGETS,
-                LineageSettings.Secure.RING_HOME_BUTTON_BEHAVIOR,
-                LineageSettings.Secure.DEVELOPMENT_SHORTCUT,
-                LineageSettings.Secure.QS_LOCATION_ADVANCED,
-                LineageSettings.Secure.LOCKSCREEN_VISUALIZER_ENABLED,
-                LineageSettings.Secure.LOCK_PASS_TO_SECURITY_VIEW
->>>>>>> 67c0daf5
         };
 
         /**
