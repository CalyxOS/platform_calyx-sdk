/**
 * Copyright (C) 2015-2016 The CyanogenMod Project
 *               2017-2022 The LineageOS Project
 *
 * Licensed under the Apache License, Version 2.0 (the "License");
 * you may not use this file except in compliance with the License.
 * You may obtain a copy of the License at
 *
 *     http://www.apache.org/licenses/LICENSE-2.0
 *
 * Unless required by applicable law or agreed to in writing, software
 * distributed under the License is distributed on an "AS IS" BASIS,
 * WITHOUT WARRANTIES OR CONDITIONS OF ANY KIND, either express or implied.
 * See the License for the specific language governing permissions and
 * limitations under the License.
 */

package lineageos.providers;

import com.android.internal.util.ArrayUtils;

import android.annotation.NonNull;
import android.content.ContentResolver;
import android.content.IContentProvider;
import android.database.Cursor;
import android.net.Uri;
import android.os.Bundle;
import android.os.RemoteException;
import android.os.SystemProperties;
import android.os.UserHandle;
import android.provider.Settings;
import android.text.TextUtils;
import android.util.AndroidException;
import android.util.ArrayMap;
import android.util.ArraySet;
import android.util.Log;

import com.android.internal.annotations.GuardedBy;
import com.android.internal.util.ArrayUtils;

import java.util.ArrayList;
import java.util.Arrays;
import java.util.HashMap;
import java.util.List;
import java.util.Locale;
import java.util.Map;
import java.util.regex.Pattern;

import lineageos.trust.TrustInterface;

/**
 * LineageSettings contains Lineage specific preferences in System, Secure, and Global.
 */
public final class LineageSettings {
    private static final String TAG = "LineageSettings";
    private static final boolean LOCAL_LOGV = false;

    public static final String AUTHORITY = "lineagesettings";

    public static class LineageSettingNotFoundException extends AndroidException {
        public LineageSettingNotFoundException(String msg) {
            super(msg);
        }
    }

    // Intent actions for Settings
    /**
     * Activity Action: Show Data Usage Summary
     * <p>
     * Input: Nothing.
     * <p>
     * Output: Nothing.
     */
    public static final String ACTION_DATA_USAGE = "lineageos.settings.ACTION_DATA_USAGE";

    /**
     * Activity Action: Show LiveDisplay settings
     * <p>
     * Input: Nothing.
     * <p>
     * Output: Nothing.
     */
    public static final String ACTION_LIVEDISPLAY_SETTINGS =
            "lineageos.settings.LIVEDISPLAY_SETTINGS";

    /**
     * Activity Action: Show Trust interface settings
     * <p>
     * Input: Nothing.
     * <p>
     * Output: Nothing.
     */
    public static final String ACTION_TRUST_INTERFACE =
            "lineageos.settings.TRUST_INTERFACE";

    // region Call Methods

    /**
     * @hide - User handle argument extra to the fast-path call()-based requests
     */
    public static final String CALL_METHOD_USER_KEY = "_user";

    /**
     * @hide - Private call() method on SettingsProvider to read from 'system' table.
     */
    public static final String CALL_METHOD_GET_SYSTEM = "GET_system";

    /**
     * @hide - Private call() method on SettingsProvider to read from 'secure' table.
     */
    public static final String CALL_METHOD_GET_SECURE = "GET_secure";

    /**
     * @hide - Private call() method on SettingsProvider to read from 'global' table.
     */
    public static final String CALL_METHOD_GET_GLOBAL = "GET_global";

    /**
     * @hide - Private call() method to write to 'system' table
     */
    public static final String CALL_METHOD_PUT_SYSTEM = "PUT_system";

    /**
     * @hide - Private call() method to write to 'secure' table
     */
    public static final String CALL_METHOD_PUT_SECURE = "PUT_secure";

    /**
     * @hide - Private call() method to write to 'global' table
     */
    public static final String CALL_METHOD_PUT_GLOBAL= "PUT_global";

    /**
     * @hide - Private call() method on LineageSettingsProvider to migrate Lineage settings
     */
    public static final String CALL_METHOD_MIGRATE_SETTINGS = "migrate_settings";

    /**
     * @hide - Private call() method on LineageSettingsProvider to migrate Lineage settings for a user
     */
    public static final String CALL_METHOD_MIGRATE_SETTINGS_FOR_USER = "migrate_settings_for_user";

    /**
     * @hide - Private call() method to list the entire system table
     */
    public static final String CALL_METHOD_LIST_SYSTEM = "LIST_system";

    /**
     * @hide - Private call() method to list the entire secure table
     */
    public static final String CALL_METHOD_LIST_SECURE = "LIST_secure";

    /**
     * @hide - Private call() method to list the entire global table
     */
    public static final String CALL_METHOD_LIST_GLOBAL = "LIST_global";

    /**
     * @hide - Private call() method to delete an entry from the system table
     */
    public static final String CALL_METHOD_DELETE_SYSTEM = "DELETE_system";

    /**
     * @hide - Private call() method to delete an entry from the secure table
     */
    public static final String CALL_METHOD_DELETE_SECURE = "DELETE_secure";

    /**
     * @hide - Private call() method to delete an entry from the global table
     */
    public static final String CALL_METHOD_DELETE_GLOBAL = "DELETE_global";

    // endregion

    private static final class ContentProviderHolder {
        private final Object mLock = new Object();

        private final Uri mUri;
        @GuardedBy("mLock")
        private IContentProvider mContentProvider;

        public ContentProviderHolder(Uri uri) {
            mUri = uri;
        }

        public IContentProvider getProvider(ContentResolver contentResolver) {
            synchronized (mLock) {
                if (mContentProvider == null) {
                    mContentProvider = contentResolver
                            .acquireProvider(mUri.getAuthority());
                }
                return mContentProvider;
            }
        }
    }

    // Thread-safe.
    private static class NameValueCache {
        private final String mVersionSystemProperty;
        private final Uri mUri;
        private final ContentProviderHolder mProviderHolder;

        private static final String[] SELECT_VALUE_PROJECTION =
                new String[] { Settings.NameValueTable.VALUE };
        private static final String NAME_EQ_PLACEHOLDER = "name=?";

        // Must synchronize on 'this' to access mValues and mValuesVersion.
        private final HashMap<String, String> mValues = new HashMap<String, String>();
        private long mValuesVersion = 0;

        // The method we'll call (or null, to not use) on the provider
        // for the fast path of retrieving settings.
        private final String mCallGetCommand;
        private final String mCallSetCommand;

        public NameValueCache(String versionSystemProperty, Uri uri,
                String getCommand, String setCommand, ContentProviderHolder providerHolder) {
            mVersionSystemProperty = versionSystemProperty;
            mUri = uri;
            mCallGetCommand = getCommand;
            mCallSetCommand = setCommand;
            mProviderHolder = providerHolder;
        }

        /**
         * Puts a string name/value pair into the content provider for the specified user.
         * @param cr The content resolver to use.
         * @param name The name of the key to put into the content provider.
         * @param value The value to put into the content provider.
         * @param userId The user id to use for the content provider.
         * @return Whether the put was successful.
         */
        public boolean putStringForUser(ContentResolver cr, String name, String value,
                final int userId) {
            try {
                Bundle arg = new Bundle();
                arg.putString(Settings.NameValueTable.VALUE, value);
                arg.putInt(CALL_METHOD_USER_KEY, userId);
                IContentProvider cp = mProviderHolder.getProvider(cr);
                cp.call(cr.getAttributionSource(),
                        mProviderHolder.mUri.getAuthority(), mCallSetCommand, name, arg);
            } catch (RemoteException e) {
                Log.w(TAG, "Can't set key " + name + " in " + mUri, e);
                return false;
            }
            return true;
        }

        /**
         * Gets a string value with the specified name from the name/value cache if possible. If
         * not, it will use the content resolver and perform a query.
         * @param cr Content resolver to use if name/value cache does not contain the name or if
         *           the cache version is older than the current version.
         * @param name The name of the key to search for.
         * @param userId The user id of the cache to look in.
         * @return The string value of the specified key.
         */
        public String getStringForUser(ContentResolver cr, String name, final int userId) {
            final boolean isSelf = (userId == UserHandle.myUserId());
            if (isSelf) {
                if (LOCAL_LOGV) Log.d(TAG, "get setting for self");
                long newValuesVersion = SystemProperties.getLong(mVersionSystemProperty, 0);

                // Our own user's settings data uses a client-side cache
                synchronized (NameValueCache.this) {
                    if (mValuesVersion != newValuesVersion) {
                        if (LOCAL_LOGV || false) {
                            Log.v(TAG, "invalidate [" + mUri.getLastPathSegment() + "]: current "
                                    + newValuesVersion + " != cached " + mValuesVersion);
                        }

                        mValues.clear();
                        mValuesVersion = newValuesVersion;
                    } else if (mValues.containsKey(name)) {
                        return mValues.get(name);  // Could be null, that's OK -- negative caching
                    }
                }
            } else {
                if (LOCAL_LOGV) Log.v(TAG, "get setting for user " + userId
                        + " by user " + UserHandle.myUserId() + " so skipping cache");
            }

            IContentProvider cp = mProviderHolder.getProvider(cr);

            // Try the fast path first, not using query().  If this
            // fails (alternate Settings provider that doesn't support
            // this interface?) then we fall back to the query/table
            // interface.
            if (mCallGetCommand != null) {
                try {
                    Bundle args = null;
                    if (!isSelf) {
                        args = new Bundle();
                        args.putInt(CALL_METHOD_USER_KEY, userId);
                    }
                    Bundle b = cp.call(cr.getAttributionSource(),
                            mProviderHolder.mUri.getAuthority(), mCallGetCommand, name, args);
                    if (b != null) {
                        String value = b.getPairValue();
                        // Don't update our cache for reads of other users' data
                        if (isSelf) {
                            synchronized (NameValueCache.this) {
                                mValues.put(name, value);
                            }
                        } else {
                            if (LOCAL_LOGV) Log.i(TAG, "call-query of user " + userId
                                    + " by " + UserHandle.myUserId()
                                    + " so not updating cache");
                        }
                        return value;
                    }
                    // If the response Bundle is null, we fall through
                    // to the query interface below.
                } catch (RemoteException e) {
                    // Not supported by the remote side?  Fall through
                    // to query().
                }
            }

            Cursor c = null;
            try {
                Bundle queryArgs = ContentResolver.createSqlQueryBundle(
                        NAME_EQ_PLACEHOLDER, new String[]{name}, null);
                c = cp.query(cr.getAttributionSource(), mUri,
                        SELECT_VALUE_PROJECTION, queryArgs, null);
                if (c == null) {
                    Log.w(TAG, "Can't get key " + name + " from " + mUri);
                    return null;
                }

                String value = c.moveToNext() ? c.getString(0) : null;
                synchronized (NameValueCache.this) {
                    mValues.put(name, value);
                }
                if (LOCAL_LOGV) {
                    Log.v(TAG, "cache miss [" + mUri.getLastPathSegment() + "]: " +
                            name + " = " + (value == null ? "(null)" : value));
                }
                return value;
            } catch (RemoteException e) {
                Log.w(TAG, "Can't get key " + name + " from " + mUri, e);
                return null;  // Return null, but don't cache it.
            } finally {
                if (c != null) c.close();
            }
        }
    }

    // region Validators

    /** @hide */
    public static interface Validator {
        public boolean validate(String value);
    }

    private static final Validator sBooleanValidator =
            new DiscreteValueValidator(new String[] {"0", "1"});

    private static final Validator sNonNegativeIntegerValidator = new Validator() {
        @Override
        public boolean validate(String value) {
            try {
                return Integer.parseInt(value) >= 0;
            } catch (NumberFormatException e) {
                return false;
            }
        }
    };

    private static final Validator sUriValidator = new Validator() {
        @Override
        public boolean validate(String value) {
            try {
                Uri.decode(value);
                return true;
            } catch (IllegalArgumentException e) {
                return false;
            }
        }
    };

    private static final Validator sColorValidator =
            new InclusiveIntegerRangeValidator(Integer.MIN_VALUE, Integer.MAX_VALUE);

    private static final Validator sAlwaysTrueValidator = new Validator() {
        @Override
        public boolean validate(String value) {
            return true;
        }
    };

    private static final Validator sNonNullStringValidator = new Validator() {
        @Override
        public boolean validate(String value) {
            return value != null;
        }
    };

    private static final class DiscreteValueValidator implements Validator {
        private final String[] mValues;

        public DiscreteValueValidator(String[] values) {
            mValues = values;
        }

        @Override
        public boolean validate(String value) {
            return ArrayUtils.contains(mValues, value);
        }
    }

    private static final class InclusiveIntegerRangeValidator implements Validator {
        private final int mMin;
        private final int mMax;

        public InclusiveIntegerRangeValidator(int min, int max) {
            mMin = min;
            mMax = max;
        }

        @Override
        public boolean validate(String value) {
            try {
                final int intValue = Integer.parseInt(value);
                return intValue >= mMin && intValue <= mMax;
            } catch (NumberFormatException e) {
                return false;
            }
        }
    }

    private static final class InclusiveFloatRangeValidator implements Validator {
        private final float mMin;
        private final float mMax;

        public InclusiveFloatRangeValidator(float min, float max) {
            mMin = min;
            mMax = max;
        }

        @Override
        public boolean validate(String value) {
            try {
                final float floatValue = Float.parseFloat(value);
                return floatValue >= mMin && floatValue <= mMax;
            } catch (NumberFormatException e) {
                return false;
            }
        }
    }

    private static final class DelimitedListValidator implements Validator {
        private final ArraySet<String> mValidValueSet;
        private final String mDelimiter;
        private final boolean mAllowEmptyList;

        public DelimitedListValidator(String[] validValues, String delimiter,
                                      boolean allowEmptyList) {
            mValidValueSet = new ArraySet<String>(Arrays.asList(validValues));
            mDelimiter = delimiter;
            mAllowEmptyList = allowEmptyList;
        }

        @Override
        public boolean validate(String value) {
            ArraySet<String> values = new ArraySet<String>();
            if (!TextUtils.isEmpty(value)) {
                final String[] array = TextUtils.split(value, Pattern.quote(mDelimiter));
                for (String item : array) {
                    if (TextUtils.isEmpty(item)) {
                        continue;
                    }
                    values.add(item);
                }
            }
            if (values.size() > 0) {
                values.removeAll(mValidValueSet);
                // values.size() will be non-zero if it contains any values not in
                // mValidValueSet
                return values.size() == 0;
            } else if (mAllowEmptyList) {
                return true;
            }

            return false;
        }
    }

    // Copied from android.provider.settings.validators.SettingsValidators.PACKAGE_NAME_VALIDATOR
    public static final Validator PACKAGE_NAME_VALIDATOR = new Validator() {
        @Override
        public boolean validate(@NonNull String value) {
            return value != null && isStringPackageName(value);
        }

        private boolean isStringPackageName(@NonNull String value) {
            // The name may contain uppercase or lowercase letters ('A' through 'Z'), numbers,
            // and underscores ('_'). However, individual package name parts may only
            // start with letters.
            // (https://developer.android.com/guide/topics/manifest/manifest-element.html#package)
            String[] subparts = value.split("\\.");
            boolean isValidPackageName = true;
            for (String subpart : subparts) {
                isValidPackageName &= isSubpartValidForPackageName(subpart);
                if (!isValidPackageName) break;
            }
            return isValidPackageName;
        }

        private boolean isSubpartValidForPackageName(String subpart) {
            if (subpart.length() == 0) return false;
            boolean isValidSubpart = Character.isLetter(subpart.charAt(0));
            for (int i = 1; i < subpart.length(); i++) {
                isValidSubpart &= (Character.isLetterOrDigit(subpart.charAt(i))
                                || (subpart.charAt(i) == '_'));
                if (!isValidSubpart) break;
            }
            return isValidSubpart;
        }
    };
    // endregion Validators

    /**
     * System settings, containing miscellaneous Lineage system preferences. This table holds simple
     * name/value pairs. There are convenience functions for accessing individual settings entries.
     */
    public static final class System extends Settings.NameValueTable {
        public static final Uri CONTENT_URI = Uri.parse("content://" + AUTHORITY + "/system");

        public static final String SYS_PROP_LINEAGE_SETTING_VERSION = "sys.lineage_settings_system_version";
        private static final ContentProviderHolder sProviderHolder =
                new ContentProviderHolder(CONTENT_URI);

        private static final NameValueCache sNameValueCache = new NameValueCache(
                SYS_PROP_LINEAGE_SETTING_VERSION,
                CONTENT_URI,
                CALL_METHOD_GET_SYSTEM,
                CALL_METHOD_PUT_SYSTEM,
                sProviderHolder);

        /** @hide */
        protected static final ArraySet<String> MOVED_TO_SECURE;
        static {
            MOVED_TO_SECURE = new ArraySet<>(1);
        }

        // region Methods

        /**
         * Put a delimited list as a string
         * @param resolver to access the database with
         * @param name to store
         * @param delimiter to split
         * @param list to join and store
         * @hide
         */
        public static void putListAsDelimitedString(ContentResolver resolver, String name,
                                                    String delimiter, List<String> list) {
            String store = TextUtils.join(delimiter, list);
            putString(resolver, name, store);
        }

        /**
         * Get a delimited string returned as a list
         * @param resolver to access the database with
         * @param name to store
         * @param delimiter to split the list with
         * @return list of strings for a specific Settings.Secure item
         * @hide
         */
        public static List<String> getDelimitedStringAsList(ContentResolver resolver, String name,
                                                            String delimiter) {
            String baseString = getString(resolver, name);
            List<String> list = new ArrayList<String>();
            if (!TextUtils.isEmpty(baseString)) {
                final String[] array = TextUtils.split(baseString, Pattern.quote(delimiter));
                for (String item : array) {
                    if (TextUtils.isEmpty(item)) {
                        continue;
                    }
                    list.add(item);
                }
            }
            return list;
        }

        /**
         * Construct the content URI for a particular name/value pair, useful for monitoring changes
         * with a ContentObserver.
         * @param name to look up in the table
         * @return the corresponding content URI
         */
        public static Uri getUriFor(String name) {
            return Settings.NameValueTable.getUriFor(CONTENT_URI, name);
        }

        /**
         * Look up a name in the database.
         * @param resolver to access the database with
         * @param name to look up in the table
         * @return the corresponding value, or null if not present
         */
        public static String getString(ContentResolver resolver, String name) {
            return getStringForUser(resolver, name, resolver.getUserId());
        }

        /**
         * Look up a name in the database.
         * @param resolver to access the database with
         * @param name to look up in the table
         * @param def Value to return if the setting is not defined.
         * @return the corresponding value, or null if not present
         */
        public static String getString(ContentResolver resolver, String name, String def) {
            String str = getStringForUser(resolver, name, resolver.getUserId());
            return str == null ? def : str;
        }

        /** @hide */
        public static String getStringForUser(ContentResolver resolver, String name,
                int userId) {
            if (MOVED_TO_SECURE.contains(name)) {
                Log.w(TAG, "Setting " + name + " has moved from LineageSettings.System"
                        + " to LineageSettings.Secure, value is unchanged.");
                return LineageSettings.Secure.getStringForUser(resolver, name, userId);
            }
            return sNameValueCache.getStringForUser(resolver, name, userId);
        }

        /**
         * Store a name/value pair into the database.
         * @param resolver to access the database with
         * @param name to store
         * @param value to associate with the name
         * @return true if the value was set, false on database errors
         */
        public static boolean putString(ContentResolver resolver, String name, String value) {
            return putStringForUser(resolver, name, value, resolver.getUserId());
        }

        /** @hide */
        public static boolean putStringForUser(ContentResolver resolver, String name, String value,
               int userId) {
            if (MOVED_TO_SECURE.contains(name)) {
                Log.w(TAG, "Setting " + name + " has moved from LineageSettings.System"
                        + " to LineageSettings.Secure, value is unchanged.");
                return false;
            }
            return sNameValueCache.putStringForUser(resolver, name, value, userId);
        }

        /**
         * Convenience function for retrieving a single settings value
         * as an integer.  Note that internally setting values are always
         * stored as strings; this function converts the string to an integer
         * for you.  The default value will be returned if the setting is
         * not defined or not an integer.
         *
         * @param cr The ContentResolver to access.
         * @param name The name of the setting to retrieve.
         * @param def Value to return if the setting is not defined.
         *
         * @return The setting's current value, or 'def' if it is not defined
         * or not a valid integer.
         */
        public static int getInt(ContentResolver cr, String name, int def) {
            return getIntForUser(cr, name, def, cr.getUserId());
        }

        /** @hide */
        public static int getIntForUser(ContentResolver cr, String name, int def, int userId) {
            String v = getStringForUser(cr, name, userId);
            try {
                return v != null ? Integer.parseInt(v) : def;
            } catch (NumberFormatException e) {
                return def;
            }
        }

        /**
         * Convenience function for retrieving a single settings value
         * as an integer.  Note that internally setting values are always
         * stored as strings; this function converts the string to an integer
         * for you.
         * <p>
         * This version does not take a default value.  If the setting has not
         * been set, or the string value is not a number,
         * it throws {@link LineageSettingNotFoundException}.
         *
         * @param cr The ContentResolver to access.
         * @param name The name of the setting to retrieve.
         *
         * @throws LineageSettingNotFoundException Thrown if a setting by the given
         * name can't be found or the setting value is not an integer.
         *
         * @return The setting's current value.
         */
        public static int getInt(ContentResolver cr, String name)
                throws LineageSettingNotFoundException {
            return getIntForUser(cr, name, cr.getUserId());
        }

        /** @hide */
        public static int getIntForUser(ContentResolver cr, String name, int userId)
                throws LineageSettingNotFoundException {
            String v = getStringForUser(cr, name, userId);
            try {
                return Integer.parseInt(v);
            } catch (NumberFormatException e) {
                throw new LineageSettingNotFoundException(name);
            }
        }

        /**
         * Convenience function for updating a single settings value as an
         * integer. This will either create a new entry in the table if the
         * given name does not exist, or modify the value of the existing row
         * with that name.  Note that internally setting values are always
         * stored as strings, so this function converts the given value to a
         * string before storing it.
         *
         * @param cr The ContentResolver to access.
         * @param name The name of the setting to modify.
         * @param value The new value for the setting.
         * @return true if the value was set, false on database errors
         */
        public static boolean putInt(ContentResolver cr, String name, int value) {
            return putIntForUser(cr, name, value, cr.getUserId());
        }

        /** @hide */
        public static boolean putIntForUser(ContentResolver cr, String name, int value,
                int userId) {
            return putStringForUser(cr, name, Integer.toString(value), userId);
        }

        /**
         * Convenience function for retrieving a single settings value
         * as a {@code long}.  Note that internally setting values are always
         * stored as strings; this function converts the string to a {@code long}
         * for you.  The default value will be returned if the setting is
         * not defined or not a {@code long}.
         *
         * @param cr The ContentResolver to access.
         * @param name The name of the setting to retrieve.
         * @param def Value to return if the setting is not defined.
         *
         * @return The setting's current value, or 'def' if it is not defined
         * or not a valid {@code long}.
         */
        public static long getLong(ContentResolver cr, String name, long def) {
            return getLongForUser(cr, name, def, cr.getUserId());
        }

        /** @hide */
        public static long getLongForUser(ContentResolver cr, String name, long def,
                int userId) {
            String valString = getStringForUser(cr, name, userId);
            long value;
            try {
                value = valString != null ? Long.parseLong(valString) : def;
            } catch (NumberFormatException e) {
                value = def;
            }
            return value;
        }

        /**
         * Convenience function for retrieving a single settings value
         * as a {@code long}.  Note that internally setting values are always
         * stored as strings; this function converts the string to a {@code long}
         * for you.
         * <p>
         * This version does not take a default value.  If the setting has not
         * been set, or the string value is not a number,
         * it throws {@link LineageSettingNotFoundException}.
         *
         * @param cr The ContentResolver to access.
         * @param name The name of the setting to retrieve.
         *
         * @return The setting's current value.
         * @throws LineageSettingNotFoundException Thrown if a setting by the given
         * name can't be found or the setting value is not an integer.
         */
        public static long getLong(ContentResolver cr, String name)
                throws LineageSettingNotFoundException {
            return getLongForUser(cr, name, cr.getUserId());
        }

        /** @hide */
        public static long getLongForUser(ContentResolver cr, String name, int userId)
                throws LineageSettingNotFoundException {
            String valString = getStringForUser(cr, name, userId);
            try {
                return Long.parseLong(valString);
            } catch (NumberFormatException e) {
                throw new LineageSettingNotFoundException(name);
            }
        }

        /**
         * Convenience function for updating a single settings value as a long
         * integer. This will either create a new entry in the table if the
         * given name does not exist, or modify the value of the existing row
         * with that name.  Note that internally setting values are always
         * stored as strings, so this function converts the given value to a
         * string before storing it.
         *
         * @param cr The ContentResolver to access.
         * @param name The name of the setting to modify.
         * @param value The new value for the setting.
         * @return true if the value was set, false on database errors
         */
        public static boolean putLong(ContentResolver cr, String name, long value) {
            return putLongForUser(cr, name, value, cr.getUserId());
        }

        /** @hide */
        public static boolean putLongForUser(ContentResolver cr, String name, long value,
                int userId) {
            return putStringForUser(cr, name, Long.toString(value), userId);
        }

        /**
         * Convenience function for retrieving a single settings value
         * as a floating point number.  Note that internally setting values are
         * always stored as strings; this function converts the string to an
         * float for you. The default value will be returned if the setting
         * is not defined or not a valid float.
         *
         * @param cr The ContentResolver to access.
         * @param name The name of the setting to retrieve.
         * @param def Value to return if the setting is not defined.
         *
         * @return The setting's current value, or 'def' if it is not defined
         * or not a valid float.
         */
        public static float getFloat(ContentResolver cr, String name, float def) {
            return getFloatForUser(cr, name, def, cr.getUserId());
        }

        /** @hide */
        public static float getFloatForUser(ContentResolver cr, String name, float def,
                int userId) {
            String v = getStringForUser(cr, name, userId);
            try {
                return v != null ? Float.parseFloat(v) : def;
            } catch (NumberFormatException e) {
                return def;
            }
        }

        /**
         * Convenience function for retrieving a single system settings value
         * as a float.  Note that internally setting values are always
         * stored as strings; this function converts the string to a float
         * for you.
         * <p>
         * This version does not take a default value.  If the setting has not
         * been set, or the string value is not a number,
         * it throws {@link LineageSettingNotFoundException}.
         *
         * @param cr The ContentResolver to access.
         * @param name The name of the setting to retrieve.
         *
         * @throws LineageSettingNotFoundException Thrown if a setting by the given
         * name can't be found or the setting value is not a float.
         *
         * @return The setting's current value.
         */
        public static float getFloat(ContentResolver cr, String name)
                throws LineageSettingNotFoundException {
            return getFloatForUser(cr, name, cr.getUserId());
        }

        /** @hide */
        public static float getFloatForUser(ContentResolver cr, String name, int userId)
                throws LineageSettingNotFoundException {
            String v = getStringForUser(cr, name, userId);
            if (v == null) {
                throw new LineageSettingNotFoundException(name);
            }
            try {
                return Float.parseFloat(v);
            } catch (NumberFormatException e) {
                throw new LineageSettingNotFoundException(name);
            }
        }

        /**
         * Convenience function for updating a single settings value as a
         * floating point number. This will either create a new entry in the
         * table if the given name does not exist, or modify the value of the
         * existing row with that name.  Note that internally setting values
         * are always stored as strings, so this function converts the given
         * value to a string before storing it.
         *
         * @param cr The ContentResolver to access.
         * @param name The name of the setting to modify.
         * @param value The new value for the setting.
         * @return true if the value was set, false on database errors
         */
        public static boolean putFloat(ContentResolver cr, String name, float value) {
            return putFloatForUser(cr, name, value, cr.getUserId());
        }

        /** @hide */
        public static boolean putFloatForUser(ContentResolver cr, String name, float value,
                int userId) {
            return putStringForUser(cr, name, Float.toString(value), userId);
        }

        // endregion

        // region System Settings

        /**
         * Whether to attach a queue to media notifications.
         * 0 = 0ff, 1 = on
         */
        public static final String NOTIFICATION_PLAY_QUEUE = "notification_play_queue";

        /** @hide */
        public static final Validator NOTIFICATION_PLAY_QUEUE_VALIDATOR = sBooleanValidator;

        /**
         * Whether the HighTouchPollingRate is activated or not.
         * 0 = off, 1 = on
         */
        public static final String HIGH_TOUCH_POLLING_RATE_ENABLE =
                "high_touch_polling_rate_enable";

        /** @hide */
        public static final Validator HIGH_TOUCH_POLLING_RATE_ENABLE_VALIDATOR =
                sBooleanValidator;

        /**
         * Whether the HighTouchSensitivity is activated or not.
         * 0 = off, 1 = on
         */
        public static final String HIGH_TOUCH_SENSITIVITY_ENABLE =
                "high_touch_sensitivity_enable";

        /** @hide */
        public static final Validator HIGH_TOUCH_SENSITIVITY_ENABLE_VALIDATOR =
                sBooleanValidator;

        /**
         * Whether to enable system profiles feature
         * 0 = off, 1 = on
         */
        public static final String SYSTEM_PROFILES_ENABLED = "system_profiles_enabled";

        /** @hide */
        public static final Validator SYSTEM_PROFILES_ENABLED_VALIDATOR =
                sBooleanValidator;

        /**
         * Whether to show the clock in the right or left position or show it in the center
         * 0: show the clock in the right position (LTR)
         * 1: show the clock in the center
         * 2: show the clock in the left position (LTR)
         * default: 0
         */
        public static final String STATUS_BAR_CLOCK = "status_bar_clock";

        /** @hide */
        public static final Validator STATUS_BAR_CLOCK_VALIDATOR =
                new InclusiveIntegerRangeValidator(0, 2);

        /**
         * Whether to hide clock when launcher is visible
         * default: false
         */
        public static final String STATUS_BAR_CLOCK_AUTO_HIDE = "status_bar_clock_auto_hide";

        /** @hide */
        public static final Validator STATUS_BAR_CLOCK_AUTO_HIDE_VALIDATOR =
                sBooleanValidator;

        /**
         * Whether the notification light will be allowed when in zen mode during downtime
         */
        public static final String ZEN_ALLOW_LIGHTS = "allow_lights";

        /** @hide */
        public static final Validator ZEN_ALLOW_LIGHTS_VALIDATOR = sBooleanValidator;

        /**
         * Whether the notification light will be allowed when in zen priority mode during downtime
         */
        public static final String ZEN_PRIORITY_ALLOW_LIGHTS = "zen_priority_allow_lights";

        /** @hide */
        public static final Validator ZEN_PRIORITY_ALLOW_LIGHTS_VALIDATOR = sBooleanValidator;

        /**
         * Whether vibrations are allowed when in zen priority mode during downtime
         * 0: no vibrations
         * 1: vibrations for calls only
         * 2: vibrations for calls and notifications
         * @hide
         */
        public static final String ZEN_PRIORITY_VIBRATION_MODE = "zen_priority_vibration_mode";

        /** @hide */
        public static final Validator ZEN_PRIORITY_VIBRATION_VALIDATOR =
                new InclusiveIntegerRangeValidator(0, 2);

        /**
         * Display style of AM/PM next to clock in status bar
         * 0: Normal display (Eclair stock)
         * 1: Small display (Froyo stock)
         * 2: No display (Gingerbread/ICS stock)
         * default: 2
         */
        public static final String STATUS_BAR_AM_PM = "status_bar_am_pm";

        /** @hide */
        public static final Validator STATUS_BAR_AM_PM_VALIDATOR =
                new InclusiveIntegerRangeValidator(0, 2);

        /**
         * Display style of the status bar battery information
         * 0: Display the battery an icon in portrait mode
         * 1: Display the battery as a circle
         * 2: Display the battery as plain text
         * default: 0
         */
        public static final String STATUS_BAR_BATTERY_STYLE = "status_bar_battery_style";

        /** @hide */
        public static final Validator STATUS_BAR_BATTERY_STYLE_VALIDATOR =
                new InclusiveIntegerRangeValidator(0, 2);

        /**
         * Status bar battery %
         * 0: Hide the battery percentage
         * 1: Display the battery percentage inside the icon
         * 2: Display the battery percentage next to the icon
         */
        public static final String STATUS_BAR_SHOW_BATTERY_PERCENT =
                "status_bar_show_battery_percent";

        /** @hide */
        public static final Validator STATUS_BAR_SHOW_BATTERY_PERCENT_VALIDATOR =
                new InclusiveIntegerRangeValidator(0, 2);

        /**
         * Whether the phone ringtone should be played in an increasing manner
         * 0 = 0ff, 1 = on
         */
        public static final String INCREASING_RING = "increasing_ring";

        /** @hide */
        public static final Validator INCREASING_RING_VALIDATOR = sBooleanValidator;

        /**
         * Start volume fraction for increasing ring volume
         */
        public static final String INCREASING_RING_START_VOLUME = "increasing_ring_start_vol";

        /** @hide */
        public static final Validator INCREASING_RING_START_VOLUME_VALIDATOR =
                new InclusiveFloatRangeValidator(0, 1);

        /**
         * Ramp up time (seconds) for increasing ring
         */
        public static final String INCREASING_RING_RAMP_UP_TIME = "increasing_ring_ramp_up_time";

        /** @hide */
        public static final Validator INCREASING_RING_RAMP_UP_TIME_VALIDATOR =
                new InclusiveIntegerRangeValidator(5, 60);

        /**
         * Volume Adjust Sounds Enable, This is the noise made when using volume hard buttons
         * Defaults to 1 - sounds enabled
         */
        public static final String VOLUME_ADJUST_SOUNDS_ENABLED = "volume_adjust_sounds_enabled";

        /** @hide */
        public static final Validator VOLUME_ADJUST_SOUNDS_ENABLED_VALIDATOR =
                sBooleanValidator;

        /**
         * Navigation controls to Use
         */
        public static final String NAV_BUTTONS = "nav_buttons";

        /** @hide */
        public static final Validator NAV_BUTTONS_VALIDATOR =
                new DelimitedListValidator(new String[] {"empty", "home", "back", "search",
                        "recent", "menu0", "menu1", "menu2", "dpad_left", "dpad_right"}, "|", true);

        /**
         * boolean value. toggles using arrow key locations on nav bar
         * as left and right dpad keys
         */
        public static final String NAVIGATION_BAR_MENU_ARROW_KEYS = "navigation_bar_menu_arrow_keys";

        /** @hide */
        public static final Validator NAVIGATION_BAR_MENU_ARROW_KEYS_VALIDATOR =
                sBooleanValidator;

        /**
         * boolean value. toggles swipe up hint in gestural nav mode
         */
        public static final String NAVIGATION_BAR_HINT = "navigation_bar_hint";

        /** @hide */
        public static final Validator NAVIGATION_BAR_HINT_VALIDATOR =
                sBooleanValidator;

        /**
         * Action to perform when the home key is long-pressed.
         * (Default can be configured via config_longPressOnHomeBehavior)
         * 0 - Nothing
         * 1 - Menu
         * 2 - App-switch
         * 3 - Search
         * 4 - Voice search
         * 5 - In-app search
         * 6 - Launch Camera
         * 7 - Action Sleep
         * 8 - Last app
         * 9 - Toggle split screen
         * 10 - Kill foreground app
         */
        public static final String KEY_HOME_LONG_PRESS_ACTION = "key_home_long_press_action";

        /** @hide */
        public static final Validator KEY_HOME_LONG_PRESS_ACTION_VALIDATOR =
                new InclusiveIntegerRangeValidator(0, 10);

        /**
         * Action to perform when the home key is double-tapped.
         * (Default can be configured via config_doubleTapOnHomeBehavior)
         * (See KEY_HOME_LONG_PRESS_ACTION for valid values)
         */
        public static final String KEY_HOME_DOUBLE_TAP_ACTION = "key_home_double_tap_action";

        /** @hide */
        public static final Validator KEY_HOME_DOUBLE_TAP_ACTION_VALIDATOR =
                new InclusiveIntegerRangeValidator(0, 10);

        /**
         * Action to perform when the back key is long-pressed.
         * (Default can be configured via config_longPressOnBackBehavior)
         * (See KEY_HOME_LONG_PRESS_ACTION for valid values)
         */
        public static final String KEY_BACK_LONG_PRESS_ACTION = "key_back_long_press_action";

        /** @hide */
        public static final Validator KEY_BACK_LONG_PRESS_ACTION_VALIDATOR =
                new InclusiveIntegerRangeValidator(0, 10);

        /**
         * Whether to wake the screen with the back key, the value is boolean.
         * 0 = 0ff, 1 = on
         */
        public static final String BACK_WAKE_SCREEN = "back_wake_screen";

        /** @hide */
        public static final Validator BACK_WAKE_SCREEN_VALIDATOR =
                sBooleanValidator;

        /**
         * Whether to wake the screen with the menu key, the value is boolean.
         * 0 = 0ff, 1 = on
         */
        public static final String MENU_WAKE_SCREEN = "menu_wake_screen";

        /** @hide */
        public static final Validator MENU_WAKE_SCREENN_VALIDATOR =
                sBooleanValidator;

        /**
         * Whether to answer the call with the volume keys, the value is boolean.
         * 0 = 0ff, 1 = on
         */
        public static final String VOLUME_ANSWER_CALL = "volume_answer_call";

        /** @hide */
        public static final Validator VOLUME_ANSWER_CALL_VALIDATOR = sBooleanValidator;

        /**
         * Whether to wake the screen with the volume keys, the value is boolean.
         * 0 = 0ff, 1 = on
         */
        public static final String VOLUME_WAKE_SCREEN = "volume_wake_screen";

        /** @hide */
        public static final Validator VOLUME_WAKE_SCREEN_VALIDATOR =
                sBooleanValidator;

        /**
         * Action to perform when the menu key is pressed. (Default is 1)
         * (See KEY_HOME_LONG_PRESS_ACTION for valid values)
         */
        public static final String KEY_MENU_ACTION = "key_menu_action";

        /** @hide */
        public static final Validator KEY_MENU_ACTION_VALIDATOR =
                new InclusiveIntegerRangeValidator(0, 10);

        /**
         * Action to perform when the menu key is long-pressed.
         * (Default is 0 on devices with a search key, 3 on devices without)
         * (See KEY_HOME_LONG_PRESS_ACTION for valid values)
         */
        public static final String KEY_MENU_LONG_PRESS_ACTION = "key_menu_long_press_action";

        /** @hide */
        public static final Validator KEY_MENU_LONG_PRESS_ACTION_VALIDATOR =
                new InclusiveIntegerRangeValidator(0, 10);

        /**
         * Action to perform when the assistant (search) key is pressed. (Default is 3)
         * (See KEY_HOME_LONG_PRESS_ACTION for valid values)
         */
        public static final String KEY_ASSIST_ACTION = "key_assist_action";

        /** @hide */
        public static final Validator KEY_ASSIST_ACTION_VALIDATOR =
                new InclusiveIntegerRangeValidator(0, 10);

        /**
         * Action to perform when the assistant (search) key is long-pressed. (Default is 4)
         * (See KEY_HOME_LONG_PRESS_ACTION for valid values)
         */
        public static final String KEY_ASSIST_LONG_PRESS_ACTION = "key_assist_long_press_action";

        /** @hide */
        public static final Validator KEY_ASSIST_LONG_PRESS_ACTION_VALIDATOR =
                new InclusiveIntegerRangeValidator(0, 10);

        /**
         * Action to perform when the app switch key is pressed. (Default is 2)
         * (See KEY_HOME_LONG_PRESS_ACTION for valid values)
         */
        public static final String KEY_APP_SWITCH_ACTION = "key_app_switch_action";

        /** @hide */
        public static final Validator KEY_APP_SWITCH_ACTION_VALIDATOR =
                new InclusiveIntegerRangeValidator(0, 10);

        /**
         * Action to perform when the app switch key is long-pressed. (Default is 0)
         * (See KEY_HOME_LONG_PRESS_ACTION for valid values)
         */
        public static final String KEY_APP_SWITCH_LONG_PRESS_ACTION = "key_app_switch_long_press_action";

        /** @hide */
        public static final Validator KEY_APP_SWITCH_LONG_PRESS_ACTION_VALIDATOR =
                new InclusiveIntegerRangeValidator(0, 10);

        /**
         * Action to perform when the screen edge is long-swiped. (Default is 0)
         * (See KEY_HOME_LONG_PRESS_ACTION for valid values)
         */
        public static final String KEY_EDGE_LONG_SWIPE_ACTION = "key_edge_long_swipe_action";

        /** @hide */
        public static final Validator KEY_EDGE_LONG_SWIPE_ACTION_VALIDATOR =
                new InclusiveIntegerRangeValidator(0, 10);

        /**
         * Whether to wake the screen with the home key, the value is boolean.
         * 0 = 0ff, 1 = on
         */
        public static final String HOME_WAKE_SCREEN = "home_wake_screen";

        /** @hide */
        public static final Validator HOME_WAKE_SCREEN_VALIDATOR =
                sBooleanValidator;

        /**
         * Whether to wake the screen with the assist key, the value is boolean.
         * 0 = 0ff, 1 = on
         */
        public static final String ASSIST_WAKE_SCREEN = "assist_wake_screen";

        /** @hide */
        public static final Validator ASSIST_WAKE_SCREEN_VALIDATOR =
                sBooleanValidator;

        /**
         * Whether to wake the screen with the app switch key, the value is boolean.
         * 0 = 0ff, 1 = on
         */
        public static final String APP_SWITCH_WAKE_SCREEN = "app_switch_wake_screen";

        /** @hide */
        public static final Validator APP_SWITCH_WAKE_SCREEN_VALIDATOR =
                sBooleanValidator;

        /**
         * Whether to wake the screen with the camera key half-press.
         * 0 = 0ff, 1 = on
         */
        public static final String CAMERA_WAKE_SCREEN = "camera_wake_screen";

        /** @hide */
        public static final Validator CAMERA_WAKE_SCREEN_VALIDATOR =
                sBooleanValidator;

        /**
         * Whether or not to send device back to sleep if Camera button is released ("Peek")
         * 0 = 0ff, 1 = on
         */
        public static final String CAMERA_SLEEP_ON_RELEASE = "camera_sleep_on_release";

        /** @hide */
        public static final Validator CAMERA_SLEEP_ON_RELEASE_VALIDATOR =
                sBooleanValidator;

        /**
         * Whether to launch secure camera app when key is longpressed
         * 0 = 0ff, 1 = on
         */
        public static final String CAMERA_LAUNCH = "camera_launch";

        /** @hide */
        public static final Validator CAMERA_LAUNCH_VALIDATOR =
                sBooleanValidator;

        /**
         * Show icon when stylus is used
         * The value is boolean (1 or 0).
         */
        public static final String STYLUS_ICON_ENABLED = "stylus_icon_enabled";

        /** @hide */
        public static final Validator STYLUS_ICON_ENABLED_VALIDATOR =
                sBooleanValidator;

        /**
         * Swap volume buttons when the screen is rotated
         * 0 - Disabled
         * 1 - Enabled (screen is rotated by 90 or 180 degrees: phone, hybrid)
         * 2 - Enabled (screen is rotated by 180 or 270 degrees: tablet)
         */
        public static final String SWAP_VOLUME_KEYS_ON_ROTATION = "swap_volume_keys_on_rotation";

        /** @hide */
        public static final Validator SWAP_VOLUME_KEYS_ON_ROTATION_VALIDATOR =
                new InclusiveIntegerRangeValidator(0, 2);

        /**
         * Activate torchlight when power button is
         * long-pressed while the display is off
         * The value is boolean (1 or 0).
         */
        public static final String TORCH_LONG_PRESS_POWER_GESTURE =
                "torch_long_press_power_gesture";

        /** @hide */
        public static final Validator TORCH_LONG_PRESS_POWER_GESTURE_VALIDATOR = sBooleanValidator;

        /**
         * When the torch has been turned on by long press on power,
         * automatically turn off after a configurable number of seconds.
         * The value is an integer number of seconds in the range 0-3600.
         * 0 means never automatically turn off.
         */
        public static final String TORCH_LONG_PRESS_POWER_TIMEOUT =
                "torch_long_press_power_timeout";

        /** @hide */
        public static final Validator TORCH_LONG_PRESS_POWER_TIMEOUT_VALIDATOR =
                new InclusiveIntegerRangeValidator(0, 3600);

        /**
         * Whether the button backlight is only lit when pressed (and not when screen is touched)
         * The value is boolean (1 or 0).
         */
        public static final String BUTTON_BACKLIGHT_ONLY_WHEN_PRESSED =
                "button_backlight_only_when_pressed";

        /** @hide */
        public static final Validator BUTTON_BACKLIGHT_ONLY_WHEN_PRESSED_VALIDATOR =
                sBooleanValidator;

        /**
         * Whether the battery light should be enabled (if hardware supports it)
         * The value is boolean (1 or 0).
         */
        public static final String BATTERY_LIGHT_ENABLED = "battery_light_enabled";

        /** @hide */
        public static final Validator BATTERY_LIGHT_ENABLED_VALIDATOR =
                sBooleanValidator;

        /**
         * Whether the battery LED should be disabled when the battery is fully charged.
         * The value is boolean (1 or 0).
         */
        public static final String BATTERY_LIGHT_FULL_CHARGE_DISABLED =
                "battery_light_full_charge_disabled";

        /** @hide */
        public static final Validator BATTERY_LIGHT_FULL_CHARGE_DISABLED_VALIDATOR =
                sBooleanValidator;

        /**
         * Whether the battery LED should repeatedly flash when the battery is low
         * on charge. The value is boolean (1 or 0).
         */
        public static final String BATTERY_LIGHT_PULSE = "battery_light_pulse";

        /** @hide */
        public static final Validator BATTERY_LIGHT_PULSE_VALIDATOR =
                sBooleanValidator;

        /**
         * What color to use for the battery LED while charging - low
         */
        public static final String BATTERY_LIGHT_LOW_COLOR = "battery_light_low_color";

        /** @hide */
        public static final Validator BATTERY_LIGHT_LOW_COLOR_VALIDATOR =
                sColorValidator;

        /**
         * What color to use for the battery LED while charging - medium
         */
        public static final String BATTERY_LIGHT_MEDIUM_COLOR = "battery_light_medium_color";

        /** @hide */
        public static final Validator BATTERY_LIGHT_MEDIUM_COLOR_VALIDATOR =
                sColorValidator;

        /**
         * What color to use for the battery LED while charging - full
         */
        public static final String BATTERY_LIGHT_FULL_COLOR = "battery_light_full_color";

        /** @hide */
        public static final Validator BATTERY_LIGHT_FULL_COLOR_VALIDATOR =
                sColorValidator;

        /**
         * Sprint MWI Quirk: Show message wait indicator notifications
         * @hide
         */
        public static final String ENABLE_MWI_NOTIFICATION = "enable_mwi_notification";

        /** @hide */
        public static final Validator ENABLE_MWI_NOTIFICATION_VALIDATOR =
                sBooleanValidator;

        /**
         * Check the proximity sensor during wakeup
         * 0 = 0ff, 1 = on
         */
        public static final String PROXIMITY_ON_WAKE = "proximity_on_wake";

        /** @hide */
        public static final Validator PROXIMITY_ON_WAKE_VALIDATOR =
                sBooleanValidator;

        /**
         * Color temperature of the display during the day
         */
        public static final String DISPLAY_TEMPERATURE_DAY = "display_temperature_day";

        /** @hide */
        public static final Validator DISPLAY_TEMPERATURE_DAY_VALIDATOR =
                new InclusiveIntegerRangeValidator(0, 100000);

        /**
         * Color temperature of the display at night
         */
        public static final String DISPLAY_TEMPERATURE_NIGHT = "display_temperature_night";

        /** @hide */
        public static final Validator DISPLAY_TEMPERATURE_NIGHT_VALIDATOR =
                new InclusiveIntegerRangeValidator(0, 100000);

        /**
         * Display color temperature adjustment mode, one of DAY (default), NIGHT, or AUTO.
         */
        public static final String DISPLAY_TEMPERATURE_MODE = "display_temperature_mode";

        /** @hide */
        public static final Validator DISPLAY_TEMPERATURE_MODE_VALIDATOR =
                new InclusiveIntegerRangeValidator(0, 4);

        /**
         * Automatic outdoor mode
         * 0 = 0ff, 1 = on
         */
        public static final String DISPLAY_AUTO_OUTDOOR_MODE = "display_auto_outdoor_mode";

        /** @hide */
        public static final Validator DISPLAY_AUTO_OUTDOOR_MODE_VALIDATOR =
                sBooleanValidator;

        /**
         * Anti flicker
         * 0 = 0ff, 1 = on
         */
        public static final String DISPLAY_ANTI_FLICKER = "display_anti_flicker";

        /** @hide */
        public static final Validator DISPLAY_ANTI_FLICKER_VALIDATOR =
                sBooleanValidator;

        /**
         * Reader mode
         * 0 = 0ff, 1 = on
         */
        public static final String DISPLAY_READING_MODE = "display_reading_mode";

        /** @hide */
        public static final Validator DISPLAY_READING_MODE_VALIDATOR =
                sBooleanValidator;

        /**
         * Use display power saving features such as CABC or CABL
         * 0 = 0ff, 1 = on
         */
        public static final String DISPLAY_CABC = "display_low_power";

        /** @hide */
        public static final Validator DISPLAY_CABC_VALIDATOR =
                sBooleanValidator;

        /**
         * Use color enhancement feature of display
         * 0 = 0ff, 1 = on
         */
        public static final String DISPLAY_COLOR_ENHANCE = "display_color_enhance";

        /** @hide */
        public static final Validator DISPLAY_COLOR_ENHANCE_VALIDATOR =
                sBooleanValidator;

        /**
         * Use auto contrast optimization feature of display
         * 0 = 0ff, 1 = on
         */
        public static final String DISPLAY_AUTO_CONTRAST = "display_auto_contrast";

        /** @hide */
        public static final Validator DISPLAY_AUTO_CONTRAST_VALIDATOR =
                sBooleanValidator;

        /**
         * Manual display color adjustments (RGB values as floats, separated by spaces)
         */
        public static final String DISPLAY_COLOR_ADJUSTMENT = "display_color_adjustment";

        /** @hide */
        public static final Validator DISPLAY_COLOR_ADJUSTMENT_VALIDATOR =
                new Validator() {
                    @Override
                    public boolean validate(String value) {
                        String[] colorAdjustment = value == null ?
                                null : value.split(" ");
                        if (colorAdjustment != null && colorAdjustment.length != 3) {
                            return false;
                        }
                        Validator floatValidator = new InclusiveFloatRangeValidator(0, 1);
                        return colorAdjustment == null ||
                                floatValidator.validate(colorAdjustment[0]) &&
                                floatValidator.validate(colorAdjustment[1]) &&
                                floatValidator.validate(colorAdjustment[2]);
                    }
                };

        /**
         * Did we tell about how they can stop breaking their eyes?
         * @hide
         */
        public static final String LIVE_DISPLAY_HINTED = "live_display_hinted";

        /** @hide */
        public static final Validator LIVE_DISPLAY_HINTED_VALIDATOR =
                new InclusiveIntegerRangeValidator(-3, 1);

        /**
         * Did we tell the user about the trust brand and interface?
         * @hide
         */
        public static final String TRUST_INTERFACE_HINTED = "trust_interface_hinted";

        /** @hide */
        public static final Validator TRUST_INTERFACE_HINTED_VALIDATOR = sBooleanValidator;

        /**
         *  Enable statusbar double tap gesture on to put device to sleep
         *  0 = 0ff, 1 = on
         */
        public static final String DOUBLE_TAP_SLEEP_GESTURE = "double_tap_sleep_gesture";

        /** @hide */
        public static final Validator DOUBLE_TAP_SLEEP_GESTURE_VALIDATOR =
                sBooleanValidator;

        /**
         * Show search bar in recents
         * 0 = Off, 1 = on
         */
        public static final String RECENTS_SHOW_SEARCH_BAR = "recents_show_search_bar";

        /** @hide */
        public static final Validator RECENTS_SHOW_SEARCH_BAR_VALIDATOR =
                sBooleanValidator;

        /**
         * Whether navigation bar is placed on the left side in landscape mode
         * 0 = 0ff, 1 = on
         */
        public static final String NAVBAR_LEFT_IN_LANDSCAPE = "navigation_bar_left";

        /** @hide */
        public static final Validator NAVBAR_LEFT_IN_LANDSCAPE_VALIDATOR =
                sBooleanValidator;

        /**
         * Locale for secondary overlay on dialer for t9 search input
         */
        public static final String T9_SEARCH_INPUT_LOCALE = "t9_search_input_locale";

        /** @hide */
        public static final Validator T9_SEARCH_INPUT_LOCALE_VALIDATOR =
                new Validator() {
                    @Override
                    public boolean validate(String value) {
                        final Locale locale = new Locale(value);
                        return ArrayUtils.contains(Locale.getAvailableLocales(), locale);
                    }
                };

        /**
         * If all file types can be accepted over Bluetooth OBEX.
         * 0 = 0ff, 1 = on
         */
        public static final String BLUETOOTH_ACCEPT_ALL_FILES =
                "bluetooth_accept_all_files";

        /** @hide */
        public static final Validator BLUETOOTH_ACCEPT_ALL_FILES_VALIDATOR =
                sBooleanValidator;

        /**
         * Whether to scramble a pin unlock layout
         * 0 = 0ff, 1 = on
         */
        public static final String LOCKSCREEN_PIN_SCRAMBLE_LAYOUT =
                "lockscreen_scramble_pin_layout";

        /** @hide */
        public static final Validator LOCKSCREEN_PIN_SCRAMBLE_LAYOUT_VALIDATOR =
                sBooleanValidator;

        /**
         * Whether keyguard will rotate to landscape mode
         * 0 = false, 1 = true
         */
        public static final String LOCKSCREEN_ROTATION = "lockscreen_rotation";

        /** @hide */
        public static final Validator LOCKSCREEN_ROTATION_VALIDATOR =
                sBooleanValidator;

        /**
         * Whether to show the alarm clock icon in the status bar.
         * 0 = 0ff, 1 = on
         */
        public static final String SHOW_ALARM_ICON = "show_alarm_icon";

        /** @hide */
        public static final Validator SHOW_ALARM_ICON_VALIDATOR =
                sBooleanValidator;

        /**
         * Whether to show the IME switcher in the status bar
         * 0 = 0ff, 1 = on
         */
        public static final String STATUS_BAR_IME_SWITCHER = "status_bar_ime_switcher";

        /** @hide */
        public static final Validator STATUS_BAR_IME_SWITCHER_VALIDATOR =
                sBooleanValidator;

        /**
         * Whether to allow one finger quick settings expansion on the side of the statusbar.
         * 0 = 0ff, 1 = right, 2 = left
         */
        public static final String STATUS_BAR_QUICK_QS_PULLDOWN = "qs_quick_pulldown";

        /** @hide */
        public static final Validator STATUS_BAR_QUICK_QS_PULLDOWN_VALIDATOR =
                new InclusiveIntegerRangeValidator(0, 2);

        /**
         * Whether to show the brightness slider in quick settings panel.
         * 0 = Never, 1 = show when expanded, 2 = show always
         */
        public static final String QS_SHOW_BRIGHTNESS_SLIDER = "qs_show_brightness_slider";

        /** @hide */
        public static final Validator QS_SHOW_BRIGHTNESS_SLIDER_VALIDATOR =
                new InclusiveIntegerRangeValidator(0, 2);

        /**
         * Whether to control brightness from status bar
         * 0 = 0ff, 1 = on
         */
        public static final String STATUS_BAR_BRIGHTNESS_CONTROL = "status_bar_brightness_control";

        /** @hide */
        public static final Validator STATUS_BAR_BRIGHTNESS_CONTROL_VALIDATOR =
                sBooleanValidator;

        /**
         * Whether or not volume button music controls should be enabled to seek media tracks
         * 0 = 0ff, 1 = on
         */
        public static final String VOLBTN_MUSIC_CONTROLS = "volbtn_music_controls";

        /** @hide */
        public static final Validator VOLBTN_MUSIC_CONTROLS_VALIDATOR =
                sBooleanValidator;

        /**
         * Use EdgeGesture Service for system gestures in PhoneWindowManager
         * 0 = 0ff, 1 = on
         */
        public static final String USE_EDGE_SERVICE_FOR_GESTURES = "edge_service_for_gestures";

        /** @hide */
        public static final Validator USE_EDGE_SERVICE_FOR_GESTURES_VALIDATOR =
                sBooleanValidator;

        /**
         * Call recording format value
         * 0: AMR_WB
         * 1: MPEG_4
         * Default: 0
         */
        public static final String CALL_RECORDING_FORMAT = "call_recording_format";

        /** @hide */
        public static final Validator CALL_RECORDING_FORMAT_VALIDATOR =
                new InclusiveIntegerRangeValidator(0, 1);

        /**
         * Contains the battery light maximum brightness to use.
         * Values range from 1 to 255
         */
        public static final String BATTERY_LIGHT_BRIGHTNESS_LEVEL =
                "battery_light_brightness_level";

        /**
         * Contains the battery light maximum brightness to use when Do Not
         * Disturb is active.
         * Values range from 1 to 255
         */
        public static final String BATTERY_LIGHT_BRIGHTNESS_LEVEL_ZEN =
                "battery_light_brightness_level_zen";

        /** @hide */
        public static final Validator BATTERY_LIGHT_BRIGHTNESS_LEVEL_VALIDATOR =
                new InclusiveIntegerRangeValidator(1, 255);

        /**
         * Contains the notifications light maximum brightness to use.
         * Values range from 1 to 255
         */
        public static final String NOTIFICATION_LIGHT_BRIGHTNESS_LEVEL =
                "notification_light_brightness_level";

        /**
         * Contains the notifications light maximum brightness to use when Do Not
         * Disturb is active.
         * Values range from 1 to 255
         */
        public static final String NOTIFICATION_LIGHT_BRIGHTNESS_LEVEL_ZEN =
                "notification_light_brightness_level_zen";

        /** @hide */
        public static final Validator NOTIFICATION_LIGHT_BRIGHTNESS_LEVEL_VALIDATOR =
                new InclusiveIntegerRangeValidator(1, 255);

        /**
         * Whether to allow notifications with the screen on or DayDreams.
         * The value is boolean (1 or 0). Default will always be false.
         */
        public static final String NOTIFICATION_LIGHT_SCREEN_ON =
                "notification_light_screen_on_enable";

        /** @hide */
        public static final Validator NOTIFICATION_LIGHT_SCREEN_ON_VALIDATOR =
                sBooleanValidator;

        /**
         * What color to use for the notification LED by default
         */
        public static final String NOTIFICATION_LIGHT_PULSE_DEFAULT_COLOR =
                "notification_light_pulse_default_color";

        /** @hide */
        public static final Validator NOTIFICATION_LIGHT_PULSE_DEFAULT_COLOR_VALIDATOR =
                sColorValidator;

        /**
         * How long to flash the notification LED by default
         */
        public static final String NOTIFICATION_LIGHT_PULSE_DEFAULT_LED_ON =
                "notification_light_pulse_default_led_on";

        /** @hide */
        public static final Validator NOTIFICATION_LIGHT_PULSE_DEFAULT_LED_ON_VALIDATOR =
                sNonNegativeIntegerValidator;

        /**
         * How long to wait between flashes for the notification LED by default
         */
        public static final String NOTIFICATION_LIGHT_PULSE_DEFAULT_LED_OFF =
                "notification_light_pulse_default_led_off";

        /** @hide */
        public static final Validator NOTIFICATION_LIGHT_PULSE_DEFAULT_LED_OFF_VALIDATOR =
                sNonNegativeIntegerValidator;

        /**
         * What color to use for the missed call notification LED
         */
        public static final String NOTIFICATION_LIGHT_PULSE_CALL_COLOR =
                "notification_light_pulse_call_color";

        /** @hide */
        public static final Validator NOTIFICATION_LIGHT_PULSE_CALL_COLOR_VALIDATOR =
                sColorValidator;

        /**
         * How long to flash the missed call notification LED
         */
        public static final String NOTIFICATION_LIGHT_PULSE_CALL_LED_ON =
                "notification_light_pulse_call_led_on";

        /** @hide */
        public static final Validator NOTIFICATION_LIGHT_PULSE_CALL_LED_ON_VALIDATOR =
                sNonNegativeIntegerValidator;

        /**
         * How long to wait between flashes for the missed call notification LED
         */
        public static final String NOTIFICATION_LIGHT_PULSE_CALL_LED_OFF =
                "notification_light_pulse_call_led_off";

        /** @hide */
        public static final Validator NOTIFICATION_LIGHT_PULSE_CALL_LED_OFF_VALIDATOR =
                sNonNegativeIntegerValidator;

        /**
         * What color to use for the voicemail notification LED
         */
        public static final String NOTIFICATION_LIGHT_PULSE_VMAIL_COLOR =
                "notification_light_pulse_vmail_color";

        /** @hide */
        public static final Validator NOTIFICATION_LIGHT_PULSE_VMAIL_COLOR_VALIDATOR =
                sColorValidator;

        /**
         * How long to flash the voicemail notification LED
         */
        public static final String NOTIFICATION_LIGHT_PULSE_VMAIL_LED_ON =
                "notification_light_pulse_vmail_led_on";

        /** @hide */
        public static final Validator NOTIFICATION_LIGHT_PULSE_VMAIL_LED_ON_VALIDATOR =
                sNonNegativeIntegerValidator;

        /**
         * How long to wait between flashes for the voicemail notification LED
         */
        public static final String NOTIFICATION_LIGHT_PULSE_VMAIL_LED_OFF =
                "notification_light_pulse_vmail_led_off";

        /** @hide */
        public static final Validator NOTIFICATION_LIGHT_PULSE_VMAIL_LED_OFF_VALIDATOR =
                sNonNegativeIntegerValidator;

        /**
         * Whether to use the custom LED values for the notification pulse LED.
         * 0 = 0ff, 1 = on
         */
        public static final String NOTIFICATION_LIGHT_PULSE_CUSTOM_ENABLE =
                "notification_light_pulse_custom_enable";

        /** @hide */
        public static final Validator NOTIFICATION_LIGHT_PULSE_CUSTOM_ENABLE_VALIDATOR =
                sBooleanValidator;

        /**
         * Which custom LED values to use for the notification pulse LED.
         */
        public static final String NOTIFICATION_LIGHT_PULSE_CUSTOM_VALUES =
                "notification_light_pulse_custom_values";

        /** @hide */
        public static final Validator NOTIFICATION_LIGHT_PULSE_CUSTOM_VALUES_VALIDATOR =
                new Validator() {
                    @Override
                    public boolean validate(String value) {
                        if (TextUtils.isEmpty(value)) {
                            return true;
                        }

                        for (String packageValuesString : value.split("\\|")) {
                            String[] packageValues = packageValuesString.split("=");
                            if (packageValues.length != 2) {
                                if (LOCAL_LOGV) {
                                    Log.d(TAG, "Incorrect number of package values: "
                                            + packageValues.length);
                                }
                                return false;
                            }
                            String packageName = packageValues[0];
                            if (TextUtils.isEmpty(packageName)) {
                                if (LOCAL_LOGV)  Log.d(TAG, "Empty package name");
                                return false;
                            }
                            String[] values = packageValues[1].split(";");
                            if (values.length != 3) {
                                if (LOCAL_LOGV) {
                                    Log.d(TAG, "Incorrect number of values: " + values.length);
                                }
                                return false;
                            }
                            try {
                                // values[0] is LED color
                                if (!sColorValidator.validate(values[0])) {
                                    if (LOCAL_LOGV) {
                                        Log.d(TAG, "Invalid LED color (" + values[0] + ") for "
                                                + packageName);
                                    }
                                    return false;
                                }
                                // values[1] is the LED on time and should be non-negative
                                if (!sNonNegativeIntegerValidator.validate(values[1])) {
                                    if (LOCAL_LOGV) {
                                        Log.d(TAG, "Invalid LED on time (" + values[1] + ") for "
                                                + packageName);
                                    }
                                    return false;
                                }
                                // values[1] is the LED off time and should be non-negative
                                if (!sNonNegativeIntegerValidator.validate(values[2])) {
                                    if (LOCAL_LOGV) {
                                        Log.d(TAG, "Invalid LED off time (" + values[2] + ") for "
                                                + packageName);
                                    }
                                    return false;
                                }
                            } catch (NumberFormatException e) {
                                return false;
                            }
                        }
                        // if we make it all the way through then the data is considered valid
                        return true;
                    }
                };

        /**
         * Whether we automatically generate notification LED colors or just
         * use the boring default.
         *
         * @hide
         */
        public static final String NOTIFICATION_LIGHT_COLOR_AUTO =
                "notification_light_color_auto";

        /** @hide */
        public static final Validator NOTIFICATION_LIGHT_COLOR_AUTO_VALIDATOR =
                sBooleanValidator;

        /**
         * Whether auto brightness is applied one shot when screen is turned on
         */
        public static final String AUTO_BRIGHTNESS_ONE_SHOT = "auto_brightness_one_shot";

        /** @hide */
        public static final Validator AUTO_BRIGHTNESS_ONE_SHOT_VALIDATOR =
                sBooleanValidator;

        /**
         * Whether or not to launch default music player when headset is connected
         */
        public static final String HEADSET_CONNECT_PLAYER = "headset_connect_player";

        /** @hide */
        public static final Validator HEADSET_CONNECT_PLAYER_VALIDATOR = sBooleanValidator;

        /**
         * Whether or not to vibrate when a touchscreen gesture is detected
         */
        public static final String TOUCHSCREEN_GESTURE_HAPTIC_FEEDBACK =
                "touchscreen_gesture_haptic_feedback";

        /** @hide */
        public static final Validator TOUCHSCREEN_GESTURE_HAPTIC_FEEDBACK_VALIDATOR =
                sBooleanValidator;

        /**
         * The current custom picture adjustment values as a delimited string
         */
        public static final String DISPLAY_PICTURE_ADJUSTMENT =
                "display_picture_adjustment";

        /** @hide */
        public static final Validator DISPLAY_PICTURE_ADJUSTMENT_VALIDATOR =
                new Validator() {
                    @Override
                    public boolean validate(String value) {
                        if (TextUtils.isEmpty(value)) {
                            return true;
                        }
                        final String[] sp = TextUtils.split(value, ",");
                        for (String s : sp) {
                            final String[] sp2 = TextUtils.split(s, ":");
                            if (sp2.length != 2) {
                                return false;
                            }
                        }
                        return true;
                    }
                };

        /**
         * List of long-screen apps.
         */
        public static final String LONG_SCREEN_APPS = "long_screen_apps";

        /** @hide */
        public static final Validator LONG_SCREEN_APPS_VALIDATOR =
                sAlwaysTrueValidator;

        /**
         * Force show navigation bar setting.
         * @hide
         */
        public static final String FORCE_SHOW_NAVBAR = "force_show_navbar";

        /** @hide */
        public static final Validator FORCE_SHOW_NAVBAR_VALIDATOR =
                sBooleanValidator;

        /**
         * Whether to take partial screenshot with volume down + power click.
         */
        public static final String CLICK_PARTIAL_SCREENSHOT = "click_partial_screenshot";

        /** @hide */
        public static final Validator CLICK_PARTIAL_SCREENSHOT_VALIDATOR =
                sBooleanValidator;

        /**
         * I can haz more bukkits
         * @hide
         */
        public static final String __MAGICAL_TEST_PASSING_ENABLER =
                "___magical_test_passing_enabler";

        /**
         * Don't
         * @hide
         * me bro
         */
        public static final Validator __MAGICAL_TEST_PASSING_ENABLER_VALIDATOR =
                sAlwaysTrueValidator;

        /**
         * @hide
         */
        public static final String[] LEGACY_SYSTEM_SETTINGS = new String[]{
                LineageSettings.System.NAVIGATION_BAR_MENU_ARROW_KEYS
        };

        /**
         * @hide
         */
        public static boolean isLegacySetting(String key) {
            return ArrayUtils.contains(LEGACY_SYSTEM_SETTINGS, key);
        }

        /**
         * Mapping of validators for all system settings.  This map is used to validate both valid
         * keys as well as validating the values for those keys.
         *
         * Note: Make sure if you add a new System setting you create a Validator for it and add
         *       it to this map.
         *
         * @hide
         */
        public static final Map<String, Validator> VALIDATORS =
                new ArrayMap<String, Validator>();
        static {
            VALIDATORS.put(NOTIFICATION_PLAY_QUEUE, NOTIFICATION_PLAY_QUEUE_VALIDATOR);
            VALIDATORS.put(HIGH_TOUCH_POLLING_RATE_ENABLE,
                    HIGH_TOUCH_POLLING_RATE_ENABLE_VALIDATOR);
            VALIDATORS.put(HIGH_TOUCH_SENSITIVITY_ENABLE,
                    HIGH_TOUCH_SENSITIVITY_ENABLE_VALIDATOR);
            VALIDATORS.put(SYSTEM_PROFILES_ENABLED, SYSTEM_PROFILES_ENABLED_VALIDATOR);
            VALIDATORS.put(STATUS_BAR_CLOCK, STATUS_BAR_CLOCK_VALIDATOR);
            VALIDATORS.put(STATUS_BAR_CLOCK_AUTO_HIDE, STATUS_BAR_CLOCK_AUTO_HIDE_VALIDATOR);
            VALIDATORS.put(STATUS_BAR_AM_PM, STATUS_BAR_AM_PM_VALIDATOR);
            VALIDATORS.put(STATUS_BAR_BATTERY_STYLE, STATUS_BAR_BATTERY_STYLE_VALIDATOR);
            VALIDATORS.put(STATUS_BAR_SHOW_BATTERY_PERCENT,
                    STATUS_BAR_SHOW_BATTERY_PERCENT_VALIDATOR);
            VALIDATORS.put(INCREASING_RING, INCREASING_RING_VALIDATOR);
            VALIDATORS.put(INCREASING_RING_START_VOLUME,
                    INCREASING_RING_START_VOLUME_VALIDATOR);
            VALIDATORS.put(INCREASING_RING_RAMP_UP_TIME,
                    INCREASING_RING_RAMP_UP_TIME_VALIDATOR);
            VALIDATORS.put(VOLUME_ADJUST_SOUNDS_ENABLED,
                    VOLUME_ADJUST_SOUNDS_ENABLED_VALIDATOR);
            VALIDATORS.put(NAV_BUTTONS, NAV_BUTTONS_VALIDATOR);
            VALIDATORS.put(NAVIGATION_BAR_MENU_ARROW_KEYS,
                    NAVIGATION_BAR_MENU_ARROW_KEYS_VALIDATOR);
            VALIDATORS.put(NAVIGATION_BAR_HINT, NAVIGATION_BAR_HINT_VALIDATOR);
            VALIDATORS.put(KEY_BACK_LONG_PRESS_ACTION, KEY_BACK_LONG_PRESS_ACTION_VALIDATOR);
            VALIDATORS.put(KEY_HOME_LONG_PRESS_ACTION, KEY_HOME_LONG_PRESS_ACTION_VALIDATOR);
            VALIDATORS.put(KEY_HOME_DOUBLE_TAP_ACTION, KEY_HOME_DOUBLE_TAP_ACTION_VALIDATOR);
            VALIDATORS.put(BACK_WAKE_SCREEN, BACK_WAKE_SCREEN_VALIDATOR);
            VALIDATORS.put(MENU_WAKE_SCREEN, MENU_WAKE_SCREENN_VALIDATOR);
            VALIDATORS.put(VOLUME_ANSWER_CALL, VOLUME_ANSWER_CALL_VALIDATOR);
            VALIDATORS.put(VOLUME_WAKE_SCREEN, VOLUME_WAKE_SCREEN_VALIDATOR);
            VALIDATORS.put(KEY_MENU_ACTION, KEY_MENU_ACTION_VALIDATOR);
            VALIDATORS.put(KEY_MENU_LONG_PRESS_ACTION, KEY_MENU_LONG_PRESS_ACTION_VALIDATOR);
            VALIDATORS.put(KEY_ASSIST_ACTION, KEY_ASSIST_ACTION_VALIDATOR);
            VALIDATORS.put(KEY_ASSIST_LONG_PRESS_ACTION,
                    KEY_ASSIST_LONG_PRESS_ACTION_VALIDATOR);
            VALIDATORS.put(KEY_APP_SWITCH_ACTION, KEY_APP_SWITCH_ACTION_VALIDATOR);
            VALIDATORS.put(KEY_APP_SWITCH_LONG_PRESS_ACTION,
                    KEY_APP_SWITCH_LONG_PRESS_ACTION_VALIDATOR);
            VALIDATORS.put(KEY_EDGE_LONG_SWIPE_ACTION, KEY_EDGE_LONG_SWIPE_ACTION_VALIDATOR);
            VALIDATORS.put(HOME_WAKE_SCREEN, HOME_WAKE_SCREEN_VALIDATOR);
            VALIDATORS.put(ASSIST_WAKE_SCREEN, ASSIST_WAKE_SCREEN_VALIDATOR);
            VALIDATORS.put(APP_SWITCH_WAKE_SCREEN, APP_SWITCH_WAKE_SCREEN_VALIDATOR);
            VALIDATORS.put(CAMERA_WAKE_SCREEN, CAMERA_WAKE_SCREEN_VALIDATOR);
            VALIDATORS.put(CAMERA_SLEEP_ON_RELEASE, CAMERA_SLEEP_ON_RELEASE_VALIDATOR);
            VALIDATORS.put(CAMERA_LAUNCH, CAMERA_LAUNCH_VALIDATOR);
            VALIDATORS.put(STYLUS_ICON_ENABLED, STYLUS_ICON_ENABLED_VALIDATOR);
            VALIDATORS.put(SWAP_VOLUME_KEYS_ON_ROTATION,
                    SWAP_VOLUME_KEYS_ON_ROTATION_VALIDATOR);
            VALIDATORS.put(TORCH_LONG_PRESS_POWER_GESTURE,
                    TORCH_LONG_PRESS_POWER_GESTURE_VALIDATOR);
            VALIDATORS.put(TORCH_LONG_PRESS_POWER_TIMEOUT,
                    TORCH_LONG_PRESS_POWER_TIMEOUT_VALIDATOR);
            VALIDATORS.put(BUTTON_BACKLIGHT_ONLY_WHEN_PRESSED,
                    BUTTON_BACKLIGHT_ONLY_WHEN_PRESSED_VALIDATOR);
            VALIDATORS.put(BATTERY_LIGHT_ENABLED, BATTERY_LIGHT_ENABLED_VALIDATOR);
            VALIDATORS.put(BATTERY_LIGHT_FULL_CHARGE_DISABLED,
                    BATTERY_LIGHT_FULL_CHARGE_DISABLED_VALIDATOR);
            VALIDATORS.put(BATTERY_LIGHT_PULSE, BATTERY_LIGHT_PULSE_VALIDATOR);
            VALIDATORS.put(BATTERY_LIGHT_LOW_COLOR, BATTERY_LIGHT_LOW_COLOR_VALIDATOR);
            VALIDATORS.put(BATTERY_LIGHT_MEDIUM_COLOR, BATTERY_LIGHT_MEDIUM_COLOR_VALIDATOR);
            VALIDATORS.put(BATTERY_LIGHT_FULL_COLOR, BATTERY_LIGHT_FULL_COLOR_VALIDATOR);
            VALIDATORS.put(ENABLE_MWI_NOTIFICATION, ENABLE_MWI_NOTIFICATION_VALIDATOR);
            VALIDATORS.put(PROXIMITY_ON_WAKE, PROXIMITY_ON_WAKE_VALIDATOR);
            VALIDATORS.put(DISPLAY_TEMPERATURE_DAY, DISPLAY_TEMPERATURE_DAY_VALIDATOR);
            VALIDATORS.put(DISPLAY_TEMPERATURE_NIGHT, DISPLAY_TEMPERATURE_NIGHT_VALIDATOR);
            VALIDATORS.put(DISPLAY_TEMPERATURE_MODE, DISPLAY_TEMPERATURE_MODE_VALIDATOR);
            VALIDATORS.put(DISPLAY_AUTO_CONTRAST, DISPLAY_AUTO_CONTRAST_VALIDATOR);
            VALIDATORS.put(DISPLAY_AUTO_OUTDOOR_MODE, DISPLAY_AUTO_OUTDOOR_MODE_VALIDATOR);
            VALIDATORS.put(DISPLAY_ANTI_FLICKER, DISPLAY_ANTI_FLICKER_VALIDATOR);
            VALIDATORS.put(DISPLAY_READING_MODE, DISPLAY_READING_MODE_VALIDATOR);
            VALIDATORS.put(DISPLAY_CABC, DISPLAY_CABC_VALIDATOR);
            VALIDATORS.put(DISPLAY_COLOR_ENHANCE, DISPLAY_COLOR_ENHANCE_VALIDATOR);
            VALIDATORS.put(DISPLAY_COLOR_ADJUSTMENT, DISPLAY_COLOR_ADJUSTMENT_VALIDATOR);
            VALIDATORS.put(LIVE_DISPLAY_HINTED, LIVE_DISPLAY_HINTED_VALIDATOR);
            VALIDATORS.put(TRUST_INTERFACE_HINTED, TRUST_INTERFACE_HINTED_VALIDATOR);
            VALIDATORS.put(DOUBLE_TAP_SLEEP_GESTURE, DOUBLE_TAP_SLEEP_GESTURE_VALIDATOR);
            VALIDATORS.put(RECENTS_SHOW_SEARCH_BAR, RECENTS_SHOW_SEARCH_BAR_VALIDATOR);
            VALIDATORS.put(NAVBAR_LEFT_IN_LANDSCAPE, NAVBAR_LEFT_IN_LANDSCAPE_VALIDATOR);
            VALIDATORS.put(T9_SEARCH_INPUT_LOCALE, T9_SEARCH_INPUT_LOCALE_VALIDATOR);
            VALIDATORS.put(BLUETOOTH_ACCEPT_ALL_FILES, BLUETOOTH_ACCEPT_ALL_FILES_VALIDATOR);
            VALIDATORS.put(LOCKSCREEN_PIN_SCRAMBLE_LAYOUT,
                    LOCKSCREEN_PIN_SCRAMBLE_LAYOUT_VALIDATOR);
            VALIDATORS.put(LOCKSCREEN_ROTATION, LOCKSCREEN_ROTATION_VALIDATOR);
            VALIDATORS.put(SHOW_ALARM_ICON, SHOW_ALARM_ICON_VALIDATOR);
            VALIDATORS.put(STATUS_BAR_IME_SWITCHER, STATUS_BAR_IME_SWITCHER_VALIDATOR);
            VALIDATORS.put(STATUS_BAR_QUICK_QS_PULLDOWN,
                    STATUS_BAR_QUICK_QS_PULLDOWN_VALIDATOR);
            VALIDATORS.put(QS_SHOW_BRIGHTNESS_SLIDER, QS_SHOW_BRIGHTNESS_SLIDER_VALIDATOR);
            VALIDATORS.put(STATUS_BAR_BRIGHTNESS_CONTROL,
                    STATUS_BAR_BRIGHTNESS_CONTROL_VALIDATOR);
            VALIDATORS.put(VOLBTN_MUSIC_CONTROLS, VOLBTN_MUSIC_CONTROLS_VALIDATOR);
            VALIDATORS.put(USE_EDGE_SERVICE_FOR_GESTURES,
                    USE_EDGE_SERVICE_FOR_GESTURES_VALIDATOR);
            VALIDATORS.put(CALL_RECORDING_FORMAT, CALL_RECORDING_FORMAT_VALIDATOR);
            VALIDATORS.put(BATTERY_LIGHT_BRIGHTNESS_LEVEL,
                    BATTERY_LIGHT_BRIGHTNESS_LEVEL_VALIDATOR);
            VALIDATORS.put(BATTERY_LIGHT_BRIGHTNESS_LEVEL_ZEN,
                    BATTERY_LIGHT_BRIGHTNESS_LEVEL_VALIDATOR);
            VALIDATORS.put(NOTIFICATION_LIGHT_BRIGHTNESS_LEVEL,
                    NOTIFICATION_LIGHT_BRIGHTNESS_LEVEL_VALIDATOR);
            VALIDATORS.put(NOTIFICATION_LIGHT_BRIGHTNESS_LEVEL_ZEN,
                    NOTIFICATION_LIGHT_BRIGHTNESS_LEVEL_VALIDATOR);
            VALIDATORS.put(NOTIFICATION_LIGHT_SCREEN_ON,
                    NOTIFICATION_LIGHT_SCREEN_ON_VALIDATOR);
            VALIDATORS.put(NOTIFICATION_LIGHT_PULSE_DEFAULT_COLOR,
                    NOTIFICATION_LIGHT_PULSE_DEFAULT_COLOR_VALIDATOR);
            VALIDATORS.put(NOTIFICATION_LIGHT_PULSE_DEFAULT_LED_ON,
                    NOTIFICATION_LIGHT_PULSE_DEFAULT_LED_ON_VALIDATOR);
            VALIDATORS.put(NOTIFICATION_LIGHT_PULSE_DEFAULT_LED_OFF,
                    NOTIFICATION_LIGHT_PULSE_DEFAULT_LED_OFF_VALIDATOR);
            VALIDATORS.put(NOTIFICATION_LIGHT_PULSE_CALL_COLOR,
                    NOTIFICATION_LIGHT_PULSE_CALL_COLOR_VALIDATOR);
            VALIDATORS.put(NOTIFICATION_LIGHT_PULSE_CALL_LED_ON,
                    NOTIFICATION_LIGHT_PULSE_CALL_LED_ON_VALIDATOR);
            VALIDATORS.put(NOTIFICATION_LIGHT_PULSE_CALL_LED_OFF,
                    NOTIFICATION_LIGHT_PULSE_CALL_LED_OFF_VALIDATOR);
            VALIDATORS.put(NOTIFICATION_LIGHT_PULSE_VMAIL_COLOR,
                    NOTIFICATION_LIGHT_PULSE_VMAIL_COLOR_VALIDATOR);
            VALIDATORS.put(NOTIFICATION_LIGHT_PULSE_VMAIL_LED_ON,
                    NOTIFICATION_LIGHT_PULSE_VMAIL_LED_ON_VALIDATOR);
            VALIDATORS.put(NOTIFICATION_LIGHT_PULSE_VMAIL_LED_OFF,
                    NOTIFICATION_LIGHT_PULSE_VMAIL_LED_OFF_VALIDATOR);
            VALIDATORS.put(NOTIFICATION_LIGHT_PULSE_CUSTOM_ENABLE,
                    NOTIFICATION_LIGHT_PULSE_CUSTOM_ENABLE_VALIDATOR);
            VALIDATORS.put(NOTIFICATION_LIGHT_PULSE_CUSTOM_VALUES,
                    NOTIFICATION_LIGHT_PULSE_CUSTOM_VALUES_VALIDATOR);
            VALIDATORS.put(NOTIFICATION_LIGHT_COLOR_AUTO,
                    NOTIFICATION_LIGHT_COLOR_AUTO_VALIDATOR);
            VALIDATORS.put(AUTO_BRIGHTNESS_ONE_SHOT, AUTO_BRIGHTNESS_ONE_SHOT_VALIDATOR);
            VALIDATORS.put(HEADSET_CONNECT_PLAYER, HEADSET_CONNECT_PLAYER_VALIDATOR);
            VALIDATORS.put(ZEN_ALLOW_LIGHTS, ZEN_ALLOW_LIGHTS_VALIDATOR);
            VALIDATORS.put(ZEN_PRIORITY_ALLOW_LIGHTS, ZEN_PRIORITY_ALLOW_LIGHTS_VALIDATOR);
            VALIDATORS.put(ZEN_PRIORITY_VIBRATION_MODE, ZEN_PRIORITY_VIBRATION_VALIDATOR);
            VALIDATORS.put(TOUCHSCREEN_GESTURE_HAPTIC_FEEDBACK,
                    TOUCHSCREEN_GESTURE_HAPTIC_FEEDBACK_VALIDATOR);
            VALIDATORS.put(DISPLAY_PICTURE_ADJUSTMENT,
                    DISPLAY_PICTURE_ADJUSTMENT_VALIDATOR);
            VALIDATORS.put(LONG_SCREEN_APPS,
                    LONG_SCREEN_APPS_VALIDATOR);
            VALIDATORS.put(FORCE_SHOW_NAVBAR,
                    FORCE_SHOW_NAVBAR_VALIDATOR);
            VALIDATORS.put(CLICK_PARTIAL_SCREENSHOT,
                    CLICK_PARTIAL_SCREENSHOT_VALIDATOR);
            VALIDATORS.put(__MAGICAL_TEST_PASSING_ENABLER,
                    __MAGICAL_TEST_PASSING_ENABLER_VALIDATOR);
        };
        // endregion
    }

    /**
     * Secure settings, containing miscellaneous Lineage secure preferences. This
     * table holds simple name/value pairs. There are convenience
     * functions for accessing individual settings entries.
     */
    public static final class Secure extends Settings.NameValueTable {
        public static final Uri CONTENT_URI = Uri.parse("content://" + AUTHORITY + "/secure");

        public static final String SYS_PROP_LINEAGE_SETTING_VERSION = "sys.lineage_settings_secure_version";

        private static final ContentProviderHolder sProviderHolder =
                new ContentProviderHolder(CONTENT_URI);

        private static final NameValueCache sNameValueCache = new NameValueCache(
                SYS_PROP_LINEAGE_SETTING_VERSION,
                CONTENT_URI,
                CALL_METHOD_GET_SECURE,
                CALL_METHOD_PUT_SECURE,
                sProviderHolder);

        /** @hide */
        protected static final ArraySet<String> MOVED_TO_GLOBAL;
        static {
            MOVED_TO_GLOBAL = new ArraySet<>(1);
        }

        // region Methods

        /**
         * Put a delimited list as a string
         * @param resolver to access the database with
         * @param name to store
         * @param delimiter to split
         * @param list to join and store
         * @hide
         */
        public static void putListAsDelimitedString(ContentResolver resolver, String name,
                                                    String delimiter, List<String> list) {
            String store = TextUtils.join(delimiter, list);
            putString(resolver, name, store);
        }

        /**
         * Get a delimited string returned as a list
         * @param resolver to access the database with
         * @param name to store
         * @param delimiter to split the list with
         * @return list of strings for a specific Settings.Secure item
         * @hide
         */
        public static List<String> getDelimitedStringAsList(ContentResolver resolver, String name,
                                                            String delimiter) {
            String baseString = getString(resolver, name);
            List<String> list = new ArrayList<String>();
            if (!TextUtils.isEmpty(baseString)) {
                final String[] array = TextUtils.split(baseString, Pattern.quote(delimiter));
                for (String item : array) {
                    if (TextUtils.isEmpty(item)) {
                        continue;
                    }
                    list.add(item);
                }
            }
            return list;
        }

        /**
         * Construct the content URI for a particular name/value pair, useful for monitoring changes
         * with a ContentObserver.
         * @param name to look up in the table
         * @return the corresponding content URI
         */
        public static Uri getUriFor(String name) {
            return Settings.NameValueTable.getUriFor(CONTENT_URI, name);
        }

        /**
         * Look up a name in the database.
         * @param resolver to access the database with
         * @param name to look up in the table
         * @return the corresponding value, or null if not present
         */
        public static String getString(ContentResolver resolver, String name) {
            return getStringForUser(resolver, name, resolver.getUserId());
        }

        /**
         * Look up a name in the database.
         * @param resolver to access the database with
         * @param name to look up in the table
         * @param def Value to return if the setting is not defined.
         * @return the corresponding value, or null if not present
         */
        public static String getString(ContentResolver resolver, String name, String def) {
            String str = getStringForUser(resolver, name, resolver.getUserId());
            return str == null ? def : str;
        }

        /** @hide */
        public static String getStringForUser(ContentResolver resolver, String name,
                int userId) {
            if (MOVED_TO_GLOBAL.contains(name)) {
                Log.w(TAG, "Setting " + name + " has moved from LineageSettings.Secure"
                        + " to LineageSettings.Global, value is unchanged.");
                return LineageSettings.Global.getStringForUser(resolver, name, userId);
            }
            return sNameValueCache.getStringForUser(resolver, name, userId);
        }

        /**
         * Store a name/value pair into the database.
         * @param resolver to access the database with
         * @param name to store
         * @param value to associate with the name
         * @return true if the value was set, false on database errors
         */
        public static boolean putString(ContentResolver resolver, String name, String value) {
            return putStringForUser(resolver, name, value, resolver.getUserId());
        }

        /** @hide */
        public static boolean putStringForUser(ContentResolver resolver, String name, String value,
               int userId) {
            if (MOVED_TO_GLOBAL.contains(name)) {
                Log.w(TAG, "Setting " + name + " has moved from LineageSettings.Secure"
                        + " to LineageSettings.Global, value is unchanged.");
                return false;
            }
            return sNameValueCache.putStringForUser(resolver, name, value, userId);
        }

        /**
         * Convenience function for retrieving a single settings value
         * as an integer.  Note that internally setting values are always
         * stored as strings; this function converts the string to an integer
         * for you.  The default value will be returned if the setting is
         * not defined or not an integer.
         *
         * @param cr The ContentResolver to access.
         * @param name The name of the setting to retrieve.
         * @param def Value to return if the setting is not defined.
         *
         * @return The setting's current value, or 'def' if it is not defined
         * or not a valid integer.
         */
        public static int getInt(ContentResolver cr, String name, int def) {
            return getIntForUser(cr, name, def, cr.getUserId());
        }

        /** @hide */
        public static int getIntForUser(ContentResolver cr, String name, int def, int userId) {
            String v = getStringForUser(cr, name, userId);
            try {
                return v != null ? Integer.parseInt(v) : def;
            } catch (NumberFormatException e) {
                return def;
            }
        }

        /**
         * Convenience function for retrieving a single settings value
         * as an integer.  Note that internally setting values are always
         * stored as strings; this function converts the string to an integer
         * for you.
         * <p>
         * This version does not take a default value.  If the setting has not
         * been set, or the string value is not a number,
         * it throws {@link LineageSettingNotFoundException}.
         *
         * @param cr The ContentResolver to access.
         * @param name The name of the setting to retrieve.
         *
         * @throws LineageSettingNotFoundException Thrown if a setting by the given
         * name can't be found or the setting value is not an integer.
         *
         * @return The setting's current value.
         */
        public static int getInt(ContentResolver cr, String name)
                throws LineageSettingNotFoundException {
            return getIntForUser(cr, name, cr.getUserId());
        }

        /** @hide */
        public static int getIntForUser(ContentResolver cr, String name, int userId)
                throws LineageSettingNotFoundException {
            String v = getStringForUser(cr, name, userId);
            try {
                return Integer.parseInt(v);
            } catch (NumberFormatException e) {
                throw new LineageSettingNotFoundException(name);
            }
        }

        /**
         * Convenience function for updating a single settings value as an
         * integer. This will either create a new entry in the table if the
         * given name does not exist, or modify the value of the existing row
         * with that name.  Note that internally setting values are always
         * stored as strings, so this function converts the given value to a
         * string before storing it.
         *
         * @param cr The ContentResolver to access.
         * @param name The name of the setting to modify.
         * @param value The new value for the setting.
         * @return true if the value was set, false on database errors
         */
        public static boolean putInt(ContentResolver cr, String name, int value) {
            return putIntForUser(cr, name, value, cr.getUserId());
        }

        /** @hide */
        public static boolean putIntForUser(ContentResolver cr, String name, int value,
                int userId) {
            return putStringForUser(cr, name, Integer.toString(value), userId);
        }

        /**
         * Convenience function for retrieving a single settings value
         * as a {@code long}.  Note that internally setting values are always
         * stored as strings; this function converts the string to a {@code long}
         * for you.  The default value will be returned if the setting is
         * not defined or not a {@code long}.
         *
         * @param cr The ContentResolver to access.
         * @param name The name of the setting to retrieve.
         * @param def Value to return if the setting is not defined.
         *
         * @return The setting's current value, or 'def' if it is not defined
         * or not a valid {@code long}.
         */
        public static long getLong(ContentResolver cr, String name, long def) {
            return getLongForUser(cr, name, def, cr.getUserId());
        }

        /** @hide */
        public static long getLongForUser(ContentResolver cr, String name, long def,
                int userId) {
            String valString = getStringForUser(cr, name, userId);
            long value;
            try {
                value = valString != null ? Long.parseLong(valString) : def;
            } catch (NumberFormatException e) {
                value = def;
            }
            return value;
        }

        /**
         * Convenience function for retrieving a single settings value
         * as a {@code long}.  Note that internally setting values are always
         * stored as strings; this function converts the string to a {@code long}
         * for you.
         * <p>
         * This version does not take a default value.  If the setting has not
         * been set, or the string value is not a number,
         * it throws {@link LineageSettingNotFoundException}.
         *
         * @param cr The ContentResolver to access.
         * @param name The name of the setting to retrieve.
         *
         * @return The setting's current value.
         * @throws LineageSettingNotFoundException Thrown if a setting by the given
         * name can't be found or the setting value is not an integer.
         */
        public static long getLong(ContentResolver cr, String name)
                throws LineageSettingNotFoundException {
            return getLongForUser(cr, name, cr.getUserId());
        }

        /** @hide */
        public static long getLongForUser(ContentResolver cr, String name, int userId)
                throws LineageSettingNotFoundException {
            String valString = getStringForUser(cr, name, userId);
            try {
                return Long.parseLong(valString);
            } catch (NumberFormatException e) {
                throw new LineageSettingNotFoundException(name);
            }
        }

        /**
         * Convenience function for updating a single settings value as a long
         * integer. This will either create a new entry in the table if the
         * given name does not exist, or modify the value of the existing row
         * with that name.  Note that internally setting values are always
         * stored as strings, so this function converts the given value to a
         * string before storing it.
         *
         * @param cr The ContentResolver to access.
         * @param name The name of the setting to modify.
         * @param value The new value for the setting.
         * @return true if the value was set, false on database errors
         */
        public static boolean putLong(ContentResolver cr, String name, long value) {
            return putLongForUser(cr, name, value, cr.getUserId());
        }

        /** @hide */
        public static boolean putLongForUser(ContentResolver cr, String name, long value,
                int userId) {
            return putStringForUser(cr, name, Long.toString(value), userId);
        }

        /**
         * Convenience function for retrieving a single settings value
         * as a floating point number.  Note that internally setting values are
         * always stored as strings; this function converts the string to an
         * float for you. The default value will be returned if the setting
         * is not defined or not a valid float.
         *
         * @param cr The ContentResolver to access.
         * @param name The name of the setting to retrieve.
         * @param def Value to return if the setting is not defined.
         *
         * @return The setting's current value, or 'def' if it is not defined
         * or not a valid float.
         */
        public static float getFloat(ContentResolver cr, String name, float def) {
            return getFloatForUser(cr, name, def, cr.getUserId());
        }

        /** @hide */
        public static float getFloatForUser(ContentResolver cr, String name, float def,
                int userId) {
            String v = getStringForUser(cr, name, userId);
            try {
                return v != null ? Float.parseFloat(v) : def;
            } catch (NumberFormatException e) {
                return def;
            }
        }

        /**
         * Convenience function for retrieving a single system settings value
         * as a float.  Note that internally setting values are always
         * stored as strings; this function converts the string to a float
         * for you.
         * <p>
         * This version does not take a default value.  If the setting has not
         * been set, or the string value is not a number,
         * it throws {@link LineageSettingNotFoundException}.
         *
         * @param cr The ContentResolver to access.
         * @param name The name of the setting to retrieve.
         *
         * @throws LineageSettingNotFoundException Thrown if a setting by the given
         * name can't be found or the setting value is not a float.
         *
         * @return The setting's current value.
         */
        public static float getFloat(ContentResolver cr, String name)
                throws LineageSettingNotFoundException {
            return getFloatForUser(cr, name, cr.getUserId());
        }

        /** @hide */
        public static float getFloatForUser(ContentResolver cr, String name, int userId)
                throws LineageSettingNotFoundException {
            String v = getStringForUser(cr, name, userId);
            if (v == null) {
                throw new LineageSettingNotFoundException(name);
            }
            try {
                return Float.parseFloat(v);
            } catch (NumberFormatException e) {
                throw new LineageSettingNotFoundException(name);
            }
        }

        /**
         * Convenience function for updating a single settings value as a
         * floating point number. This will either create a new entry in the
         * table if the given name does not exist, or modify the value of the
         * existing row with that name.  Note that internally setting values
         * are always stored as strings, so this function converts the given
         * value to a string before storing it.
         *
         * @param cr The ContentResolver to access.
         * @param name The name of the setting to modify.
         * @param value The new value for the setting.
         * @return true if the value was set, false on database errors
         */
        public static boolean putFloat(ContentResolver cr, String name, float value) {
            return putFloatForUser(cr, name, value, cr.getUserId());
        }

        /** @hide */
        public static boolean putFloatForUser(ContentResolver cr, String name, float value,
                int userId) {
            return putStringForUser(cr, name, Float.toString(value), userId);
        }

        // endregion

        // region Secure Settings

        /**
         * The time in ms to keep the button backlight on after pressing a button.
         * A value of 0 will keep the buttons on for as long as the screen is on.
         * @hide
         */
        public static final String BUTTON_BACKLIGHT_TIMEOUT = "button_backlight_timeout";

        /**
         * The button brightness to be used while the screen is on or after a button press,
         * depending on the value of {@link BUTTON_BACKLIGHT_TIMEOUT}.
         * Valid value range is between 0 and {@link PowerManager#getMaximumButtonBrightness()}
         * @hide
         */
        public static final String BUTTON_BRIGHTNESS = "button_brightness";

        /**
         * The keyboard brightness to be used while the screen is on.
         * Valid value range is between 0 and {@link PowerManager#getMaximumKeyboardBrightness()}
         * @hide
         */
        public static final String KEYBOARD_BRIGHTNESS = "keyboard_brightness";

        /**
         * Custom navring actions
         * @hide
         */
        public static final String[] NAVIGATION_RING_TARGETS = new String[] {
                "navigation_ring_targets_0",
                "navigation_ring_targets_1",
                "navigation_ring_targets_2",
        };

        /**
         * String to contain power menu actions
         * @hide
         */
        public static final String POWER_MENU_ACTIONS = "power_menu_actions";

        /**
         * Whether to show the brightness slider in quick settings panel.
         * @hide
         */
        public static final String QS_SHOW_BRIGHTNESS_SLIDER = "qs_show_brightness_slider";

        /**
         * Whether to show the auto brightness icon in quick settings panel.
         * @hide
         */
        public static final String QS_SHOW_AUTO_BRIGHTNESS = "qs_show_auto_brightness";

        /**
         * The global recents long press activity chosen by the user.
         * This setting is stored as a flattened component name as
         * per {@link ComponentName#flattenToString()}.
         *
         * @hide
         */
        public static final String RECENTS_LONG_PRESS_ACTIVITY = "recents_long_press_activity";

        /**
         * What happens when the user presses the Home button when the
         * phone is ringing.<br/>
         * <b>Values:</b><br/>
         * 1 - Nothing happens. (Default behavior)<br/>
         * 2 - The Home button answer the current call.<br/>
         *
         * @hide
         */
        public static final String RING_HOME_BUTTON_BEHAVIOR = "ring_home_button_behavior";

        /**
         * RING_HOME_BUTTON_BEHAVIOR value for "do nothing".
         * @hide
         */
        public static final int RING_HOME_BUTTON_BEHAVIOR_DO_NOTHING = 0x1;

        /**
         * RING_HOME_BUTTON_BEHAVIOR value for "answer".
         * @hide
         */
        public static final int RING_HOME_BUTTON_BEHAVIOR_ANSWER = 0x2;

        /**
         * RING_HOME_BUTTON_BEHAVIOR default value.
         * @hide
         */
        public static final int RING_HOME_BUTTON_BEHAVIOR_DEFAULT =
                RING_HOME_BUTTON_BEHAVIOR_DO_NOTHING;

        /**
         * Launch actions for left/right lockscreen targets
         * @hide
         */
        public static final String LOCKSCREEN_TARGETS = "lockscreen_target_actions";

        /**
         * Whether to display a menu containing 'Wipe data', 'Force close' and other options
         * in the notification area and in the recent app list
         * @hide
         */
        public static final String DEVELOPMENT_SHORTCUT = "development_shortcut";

        /**
         * Whether to exclude the top area of the screen from back gesture
         * @hide
         */
        public static final String GESTURE_BACK_EXCLUDE_TOP = "gesture_back_exclude_top";

        /**
         * Top to half of the screen height are the valid values
         * @gide
         */
        public static final Validator GESTURE_BACK_EXCLUDE_TOP_VALIDATOR =
                new InclusiveIntegerRangeValidator(0, 50);

        /**
         * Stored color matrix for LiveDisplay. This is used to allow co-existence with
         * display tuning done by DisplayAdjustmentUtils when hardware support isn't
         * available.
         * @hide
         */
        public static final String LIVE_DISPLAY_COLOR_MATRIX = "live_display_color_matrix";

        /**
         * Whether to include options in power menu for rebooting into recovery or bootloader
         * @hide
         */
        public static final String ADVANCED_REBOOT = "advanced_reboot";

        /**
         * Whether detail view for the location tile is enabled
         * @hide
         */
        public static final String QS_LOCATION_ADVANCED = "qs_location_advanced";

        /**
         * Whether to show the keyguard visualizer.
         * Boolean setting. 0 = off, 1 = on.
         * @hide
         */
        public static final String LOCKSCREEN_VISUALIZER_ENABLED = "lockscreen_visualizer";

        /**
         * Whether to show media art on lockscreen
         * Boolean setting. 0 = off, 1 = on.
         * @hide
         */
        public static final String LOCKSCREEN_MEDIA_METADATA = "lockscreen_media_metadata";

        /**
         * Whether to have translucent background on lockscreen notifications
         * @hide
         */
        public static final String LOCKSCREEN_TRANSLUCENT_NOTIFICATIONS_BG_ENABLED
                = "lockscreen_translucent_notifications_bg_enabled";

        /**
         * Whether to activate double tap to sleep on keyguard
         * Boolean setting. 0 = off, 1 = on.
         * @hide
         */
        public static final String DOUBLE_TAP_SLEEP_ANYWHERE = "double_tap_sleep_anywhere";

        /**
         * Whether the lock screen is currently enabled/disabled by SystemUI (the QS tile likely).
         * Boolean settings. 0 = off. 1 = on.
         * @hide
         */
        public static final String LOCKSCREEN_INTERNALLY_ENABLED = "lockscreen_internally_enabled";

        /**
         * Whether keyguard will direct show security view (0 = false, 1 = true)
         * @hide
         */
        public static final String LOCK_PASS_TO_SECURITY_VIEW = "lock_screen_pass_to_security_view";

        /**
         * Whether touch hovering is enabled on supported hardware
         * @hide
         */
        public static final String FEATURE_TOUCH_HOVERING = "feature_touch_hovering";

        /**
         * Vibrator intensity setting for supported devices
         * @hide
         */
        public static final String VIBRATOR_INTENSITY = "vibrator_intensity";

        /**
         * Whether lock screen bluring is enabled on devices that support this feature
         * @hide
         */
        public static final String LOCK_SCREEN_BLUR_ENABLED = "lock_screen_blur_enabled";

        /**
         * Network traffic indicator mode
         * 0 = Don't show network traffic indicator
         * 1 = Display up-stream traffic only
         * 2 = Display down-stream traffic only
         * 3 = Display both up- and down-stream traffic
         * @hide
         */
        public static final String NETWORK_TRAFFIC_MODE = "network_traffic_mode";

        /** @hide */
        public static final Validator NETWORK_TRAFFIC_MODE_VALIDATOR =
                new InclusiveIntegerRangeValidator(0, 3);

        /**
         * Whether or not to hide the network traffic indicator when there is no activity
         * @hide
         */
        public static final String NETWORK_TRAFFIC_AUTOHIDE = "network_traffic_autohide";

        /** @hide */
        public static final Validator NETWORK_TRAFFIC_AUTOHIDE_VALIDATOR = sBooleanValidator;

        /**
         * Measurement unit preference for network traffic
         * @hide
         */
        public static final String NETWORK_TRAFFIC_UNITS = "network_traffic_units";

        /** @hide */
        public static final Validator NETWORK_TRAFFIC_UNITS_VALIDATOR =
                new InclusiveIntegerRangeValidator(0, 3);

        /**
         * Whether or not to show measurement units in the network traffic indiciator
         * @hide
         */
        public static final String NETWORK_TRAFFIC_SHOW_UNITS = "network_traffic_show_units";

        /** @hide */
        public static final Validator NETWORK_TRAFFIC_SHOW_UNITS_VALIDATOR = sBooleanValidator;

        /**
         * Trust warnings status
         *
         * Stores flags for each feature
         *
         * @see {@link lineageos.trust.TrustInterface.TRUST_WARN_MAX_VALUE}
         */
        public static final String TRUST_WARNINGS = "trust_warnings";

        /** @hide */
        public static final Validator TRUST_WARNINGS_VALIDATOR =
                new InclusiveIntegerRangeValidator(0, TrustInterface.TRUST_WARN_MAX_VALUE);

        /**
         * Whether volume panel should appear on the left (or right).
         * 0 = false (on the right)
         * 1 = true (on the left)
         */
        public static final String VOLUME_PANEL_ON_LEFT = "volume_panel_on_left";

        public static final Validator VOLUME_PANEL_ON_LEFT_VALIDATOR =
                sBooleanValidator;

        /**
         * Whether tethering is allowed to use VPN upstreams
         * 0 = false, 1 = true
         */
        public static final String TETHERING_ALLOW_VPN_UPSTREAMS = "tethering_allow_vpn_upstreams";

        public static final Validator TETHERING_ALLOW_VPN_UPSTREAMS_VALIDATOR = sBooleanValidator;

        /**
         * Whether the Panic button should be shown in the power menu.
         * @hide
         */
        public static final String PANIC_IN_POWER_MENU = "panic_in_power_menu";

        public static final Validator PANIC_IN_POWER_MENU_VALIDATOR = sBooleanValidator;

        /**
         * Whether user is allowed to interact with quick settings on lockscreen.
         * @hide
         */
        public static final String QS_TILES_TOGGLEABLE_ON_LOCK_SCREEN =
                "qs_tiles_toggleable_on_lock_screen";

        public static final Validator QS_TILES_TOGGLEABLE_ON_LOCK_SCREEN_VALIDATOR =
                sBooleanValidator;

        /**
         * Whether to use black theme for dark mode
         * @hide
         */
        public static final String BERRY_BLACK_THEME = "berry_black_theme";

        /** @hide */
        public static final Validator BERRY_BLACK_THEME_VALIDATOR = sBooleanValidator;
        // endregion

        /**
         * I can haz more bukkits
         * @hide
         */
        public static final String __MAGICAL_TEST_PASSING_ENABLER =
                "___magical_test_passing_enabler";

        /**
         * @hide
         */
        public static final String[] LEGACY_SECURE_SETTINGS = new String[]{
                LineageSettings.Secure.BERRY_BLACK_THEME,
                LineageSettings.Secure.NETWORK_TRAFFIC_AUTOHIDE,
                LineageSettings.Secure.NETWORK_TRAFFIC_MODE,
                LineageSettings.Secure.NETWORK_TRAFFIC_SHOW_UNITS,
                LineageSettings.Secure.NETWORK_TRAFFIC_UNITS,
                LineageSettings.Secure.PANIC_IN_POWER_MENU,
                LineageSettings.Secure.TETHERING_ALLOW_VPN_UPSTREAMS
        };

        /**
         * @hide
         */
        public static boolean isLegacySetting(String key) {
            return ArrayUtils.contains(LEGACY_SECURE_SETTINGS, key);
        }

        /**
         * Mapping of validators for all secure settings.  This map is used to validate both valid
         * keys as well as validating the values for those keys.
         *
         * Note: Make sure if you add a new Secure setting you create a Validator for it and add
         *       it to this map.
         *
         * @hide
         */
        public static final Map<String, Validator> VALIDATORS =
                new ArrayMap<String, Validator>();
        static {
            VALIDATORS.put(BERRY_BLACK_THEME, BERRY_BLACK_THEME_VALIDATOR);
            VALIDATORS.put(GESTURE_BACK_EXCLUDE_TOP, GESTURE_BACK_EXCLUDE_TOP_VALIDATOR);
            VALIDATORS.put(NETWORK_TRAFFIC_MODE, NETWORK_TRAFFIC_MODE_VALIDATOR);
            VALIDATORS.put(NETWORK_TRAFFIC_AUTOHIDE, NETWORK_TRAFFIC_AUTOHIDE_VALIDATOR);
            VALIDATORS.put(NETWORK_TRAFFIC_UNITS, NETWORK_TRAFFIC_UNITS_VALIDATOR);
            VALIDATORS.put(NETWORK_TRAFFIC_SHOW_UNITS, NETWORK_TRAFFIC_SHOW_UNITS_VALIDATOR);
            VALIDATORS.put(PANIC_IN_POWER_MENU, PANIC_IN_POWER_MENU_VALIDATOR);
            VALIDATORS.put(QS_TILES_TOGGLEABLE_ON_LOCK_SCREEN,
                    QS_TILES_TOGGLEABLE_ON_LOCK_SCREEN_VALIDATOR);
            VALIDATORS.put(TETHERING_ALLOW_VPN_UPSTREAMS, TETHERING_ALLOW_VPN_UPSTREAMS_VALIDATOR);
            VALIDATORS.put(TRUST_WARNINGS, TRUST_WARNINGS_VALIDATOR);
            VALIDATORS.put(VOLUME_PANEL_ON_LEFT, VOLUME_PANEL_ON_LEFT_VALIDATOR);
        }
    }

    /**
     * Global settings, containing miscellaneous Lineage global preferences. This
     * table holds simple name/value pairs. There are convenience
     * functions for accessing individual settings entries.
     */
    public static final class Global extends Settings.NameValueTable {
        public static final Uri CONTENT_URI = Uri.parse("content://" + AUTHORITY + "/global");

        public static final String SYS_PROP_LINEAGE_SETTING_VERSION = "sys.lineage_settings_global_version";

        private static final ContentProviderHolder sProviderHolder =
                new ContentProviderHolder(CONTENT_URI);

        private static final NameValueCache sNameValueCache = new NameValueCache(
                SYS_PROP_LINEAGE_SETTING_VERSION,
                CONTENT_URI,
                CALL_METHOD_GET_GLOBAL,
                CALL_METHOD_PUT_GLOBAL,
                sProviderHolder);

        // region Methods


        /**
         * Put a delimited list as a string
         * @param resolver to access the database with
         * @param name to store
         * @param delimiter to split
         * @param list to join and store
         * @hide
         */
        public static void putListAsDelimitedString(ContentResolver resolver, String name,
                                                    String delimiter, List<String> list) {
            String store = TextUtils.join(delimiter, list);
            putString(resolver, name, store);
        }

        /**
         * Get a delimited string returned as a list
         * @param resolver to access the database with
         * @param name to store
         * @param delimiter to split the list with
         * @return list of strings for a specific Settings.Secure item
         * @hide
         */
        public static List<String> getDelimitedStringAsList(ContentResolver resolver, String name,
                                                            String delimiter) {
            String baseString = getString(resolver, name);
            List<String> list = new ArrayList<String>();
            if (!TextUtils.isEmpty(baseString)) {
                final String[] array = TextUtils.split(baseString, Pattern.quote(delimiter));
                for (String item : array) {
                    if (TextUtils.isEmpty(item)) {
                        continue;
                    }
                    list.add(item);
                }
            }
            return list;
        }

        /**
         * Construct the content URI for a particular name/value pair, useful for monitoring changes
         * with a ContentObserver.
         * @param name to look up in the table
         * @return the corresponding content URI
         */
        public static Uri getUriFor(String name) {
            return Settings.NameValueTable.getUriFor(CONTENT_URI, name);
        }

        /**
         * Look up a name in the database.
         * @param resolver to access the database with
         * @param name to look up in the table
         * @return the corresponding value, or null if not present
         */
        public static String getString(ContentResolver resolver, String name) {
            return getStringForUser(resolver, name, resolver.getUserId());
        }

        /**
         * Look up a name in the database.
         * @param resolver to access the database with
         * @param name to look up in the table
         * @param def Value to return if the setting is not defined.
         * @return the corresponding value, or null if not present
         */
        public static String getString(ContentResolver resolver, String name, String def) {
            String str = getStringForUser(resolver, name, resolver.getUserId());
            return str == null ? def : str;
        }

        /** @hide */
        public static String getStringForUser(ContentResolver resolver, String name,
                int userId) {
            return sNameValueCache.getStringForUser(resolver, name, userId);
        }

        /**
         * Store a name/value pair into the database.
         * @param resolver to access the database with
         * @param name to store
         * @param value to associate with the name
         * @return true if the value was set, false on database errors
         */
        public static boolean putString(ContentResolver resolver, String name, String value) {
            return putStringForUser(resolver, name, value, resolver.getUserId());
        }

        /** @hide */
        public static boolean putStringForUser(ContentResolver resolver, String name, String value,
                int userId) {
            return sNameValueCache.putStringForUser(resolver, name, value, userId);
        }

        /**
         * Convenience function for retrieving a single settings value
         * as an integer.  Note that internally setting values are always
         * stored as strings; this function converts the string to an integer
         * for you.  The default value will be returned if the setting is
         * not defined or not an integer.
         *
         * @param cr The ContentResolver to access.
         * @param name The name of the setting to retrieve.
         * @param def Value to return if the setting is not defined.
         *
         * @return The setting's current value, or 'def' if it is not defined
         * or not a valid integer.
         */
        public static int getInt(ContentResolver cr, String name, int def) {
            return getIntForUser(cr, name, def, cr.getUserId());
        }

        /** @hide */
        public static int getIntForUser(ContentResolver cr, String name, int def, int userId) {
            String v = getStringForUser(cr, name, userId);
            try {
                return v != null ? Integer.parseInt(v) : def;
            } catch (NumberFormatException e) {
                return def;
            }
        }

        /**
         * Convenience function for retrieving a single settings value
         * as an integer.  Note that internally setting values are always
         * stored as strings; this function converts the string to an integer
         * for you.
         * <p>
         * This version does not take a default value.  If the setting has not
         * been set, or the string value is not a number,
         * it throws {@link LineageSettingNotFoundException}.
         *
         * @param cr The ContentResolver to access.
         * @param name The name of the setting to retrieve.
         *
         * @throws LineageSettingNotFoundException Thrown if a setting by the given
         * name can't be found or the setting value is not an integer.
         *
         * @return The setting's current value.
         */
        public static int getInt(ContentResolver cr, String name)
                throws LineageSettingNotFoundException {
            return getIntForUser(cr, name, cr.getUserId());
        }

        /** @hide */
        public static int getIntForUser(ContentResolver cr, String name, int userId)
                throws LineageSettingNotFoundException {
            String v = getStringForUser(cr, name, userId);
            try {
                return Integer.parseInt(v);
            } catch (NumberFormatException e) {
                throw new LineageSettingNotFoundException(name);
            }
        }

        /**
         * Convenience function for updating a single settings value as an
         * integer. This will either create a new entry in the table if the
         * given name does not exist, or modify the value of the existing row
         * with that name.  Note that internally setting values are always
         * stored as strings, so this function converts the given value to a
         * string before storing it.
         *
         * @param cr The ContentResolver to access.
         * @param name The name of the setting to modify.
         * @param value The new value for the setting.
         * @return true if the value was set, false on database errors
         */
        public static boolean putInt(ContentResolver cr, String name, int value) {
            return putIntForUser(cr, name, value, cr.getUserId());
        }

        /** @hide */
        public static boolean putIntForUser(ContentResolver cr, String name, int value,
                int userId) {
            return putStringForUser(cr, name, Integer.toString(value), userId);
        }

        /**
         * Convenience function for retrieving a single settings value
         * as a {@code long}.  Note that internally setting values are always
         * stored as strings; this function converts the string to a {@code long}
         * for you.  The default value will be returned if the setting is
         * not defined or not a {@code long}.
         *
         * @param cr The ContentResolver to access.
         * @param name The name of the setting to retrieve.
         * @param def Value to return if the setting is not defined.
         *
         * @return The setting's current value, or 'def' if it is not defined
         * or not a valid {@code long}.
         */
        public static long getLong(ContentResolver cr, String name, long def) {
            return getLongForUser(cr, name, def, cr.getUserId());
        }

        /** @hide */
        public static long getLongForUser(ContentResolver cr, String name, long def,
                int userId) {
            String valString = getStringForUser(cr, name, userId);
            long value;
            try {
                value = valString != null ? Long.parseLong(valString) : def;
            } catch (NumberFormatException e) {
                value = def;
            }
            return value;
        }

        /**
         * Convenience function for retrieving a single settings value
         * as a {@code long}.  Note that internally setting values are always
         * stored as strings; this function converts the string to a {@code long}
         * for you.
         * <p>
         * This version does not take a default value.  If the setting has not
         * been set, or the string value is not a number,
         * it throws {@link LineageSettingNotFoundException}.
         *
         * @param cr The ContentResolver to access.
         * @param name The name of the setting to retrieve.
         *
         * @return The setting's current value.
         * @throws LineageSettingNotFoundException Thrown if a setting by the given
         * name can't be found or the setting value is not an integer.
         */
        public static long getLong(ContentResolver cr, String name)
                throws LineageSettingNotFoundException {
            return getLongForUser(cr, name, cr.getUserId());
        }

        /** @hide */
        public static long getLongForUser(ContentResolver cr, String name, int userId)
                throws LineageSettingNotFoundException {
            String valString = getStringForUser(cr, name, userId);
            try {
                return Long.parseLong(valString);
            } catch (NumberFormatException e) {
                throw new LineageSettingNotFoundException(name);
            }
        }

        /**
         * Convenience function for updating a single settings value as a long
         * integer. This will either create a new entry in the table if the
         * given name does not exist, or modify the value of the existing row
         * with that name.  Note that internally setting values are always
         * stored as strings, so this function converts the given value to a
         * string before storing it.
         *
         * @param cr The ContentResolver to access.
         * @param name The name of the setting to modify.
         * @param value The new value for the setting.
         * @return true if the value was set, false on database errors
         */
        public static boolean putLong(ContentResolver cr, String name, long value) {
            return putLongForUser(cr, name, value, cr.getUserId());
        }

        /** @hide */
        public static boolean putLongForUser(ContentResolver cr, String name, long value,
                int userId) {
            return putStringForUser(cr, name, Long.toString(value), userId);
        }

        /**
         * Convenience function for retrieving a single settings value
         * as a floating point number.  Note that internally setting values are
         * always stored as strings; this function converts the string to an
         * float for you. The default value will be returned if the setting
         * is not defined or not a valid float.
         *
         * @param cr The ContentResolver to access.
         * @param name The name of the setting to retrieve.
         * @param def Value to return if the setting is not defined.
         *
         * @return The setting's current value, or 'def' if it is not defined
         * or not a valid float.
         */
        public static float getFloat(ContentResolver cr, String name, float def) {
            return getFloatForUser(cr, name, def, cr.getUserId());
        }

        /** @hide */
        public static float getFloatForUser(ContentResolver cr, String name, float def,
                int userId) {
            String v = getStringForUser(cr, name, userId);
            try {
                return v != null ? Float.parseFloat(v) : def;
            } catch (NumberFormatException e) {
                return def;
            }
        }

        /**
         * Convenience function for retrieving a single system settings value
         * as a float.  Note that internally setting values are always
         * stored as strings; this function converts the string to a float
         * for you.
         * <p>
         * This version does not take a default value.  If the setting has not
         * been set, or the string value is not a number,
         * it throws {@link LineageSettingNotFoundException}.
         *
         * @param cr The ContentResolver to access.
         * @param name The name of the setting to retrieve.
         *
         * @throws LineageSettingNotFoundException Thrown if a setting by the given
         * name can't be found or the setting value is not a float.
         *
         * @return The setting's current value.
         */
        public static float getFloat(ContentResolver cr, String name)
                throws LineageSettingNotFoundException {
            return getFloatForUser(cr, name, cr.getUserId());
        }

        /** @hide */
        public static float getFloatForUser(ContentResolver cr, String name, int userId)
                throws LineageSettingNotFoundException {
            String v = getStringForUser(cr, name, userId);
            if (v == null) {
                throw new LineageSettingNotFoundException(name);
            }
            try {
                return Float.parseFloat(v);
            } catch (NumberFormatException e) {
                throw new LineageSettingNotFoundException(name);
            }
        }

        /**
         * Convenience function for updating a single settings value as a
         * floating point number. This will either create a new entry in the
         * table if the given name does not exist, or modify the value of the
         * existing row with that name.  Note that internally setting values
         * are always stored as strings, so this function converts the given
         * value to a string before storing it.
         *
         * @param cr The ContentResolver to access.
         * @param name The name of the setting to modify.
         * @param value The new value for the setting.
         * @return true if the value was set, false on database errors
         */
        public static boolean putFloat(ContentResolver cr, String name, float value) {
            return putFloatForUser(cr, name, value, cr.getUserId());
        }

        /** @hide */
        public static boolean putFloatForUser(ContentResolver cr, String name, float value,
                int userId) {
            return putStringForUser(cr, name, Float.toString(value), userId);
        }

        // endregion

        // region Global Settings
        /**
         * Whether to wake the display when plugging or unplugging the charger
         *
         * @hide
         */
        public static final String WAKE_WHEN_PLUGGED_OR_UNPLUGGED =
                "wake_when_plugged_or_unplugged";

        /**
         * @hide
         */
        public static final String ZEN_DISABLE_DUCKING_DURING_MEDIA_PLAYBACK =
                "zen_disable_ducking_during_media_playback";

        /**
         * Whether the system auto-configure the priority of the wifi ap's or use
         * the manual settings established by the user.
         * <> 0 to autoconfigure, 0 to manual settings. Default is <> 0.
         * @hide
         */
        public static final String WIFI_AUTO_PRIORITIES_CONFIGURATION = "wifi_auto_priority";

        /**
<<<<<<< HEAD
         * The amount of time in milliseconds before bluetooth is turned off
         * @hide
         */
        public static final String BLUETOOTH_OFF_TIMEOUT = "bluetooth_off_timeout";

        /** @hide */
        public static final Validator BLUETOOTH_OFF_TIMEOUT_VALIDATOR =
                new DiscreteValueValidator(new String[] {
                        "0",
                        "15000",
                        "30000",
                        "60000",
                        "120000",
                        "300000",
                        "600000",
                        "1800000",
                        "3600000",
                        "7200000",
                        "14400000",
                        "28800000"
                });

        /**
         * The amount of time in milliseconds before the device automatically reboots
         * @hide
         */
        public static final String DEVICE_REBOOT_TIMEOUT = "device_reboot_timeout";

        /** @hide */
        public static final Validator DEVICE_REBOOT_TIMEOUT_VALIDATOR =
                new DiscreteValueValidator(new String[] {
                        "0",
                        "3600000",
                        "7200000",
                        "14400000",
                        "28800000",
                        "43200000",
                        "86400000",
                        "129600000",
                        "172800000",
                        "259200000"
                });

        /**
         * Package designated as global VPN provider.
         * @hide
         */
        public static final String GLOBAL_VPN_APP = "global_vpn_app";

        /**
=======
>>>>>>> ff5e7166
         * Restrict USB
         * 0 = Off, never
         * 1 = Only when the screen is locked
         * 2 = On, always
         *
         * @hide
         */
        public static final String TRUST_RESTRICT_USB = "trust_restrict_usb";

        /** @hide */
        public static final Validator TRUST_RESTRICT_USB_VALIDATOR =
                new InclusiveIntegerRangeValidator(0, 2);
<<<<<<< HEAD

        /**
         * Global cleartext (aka non-TLS) traffic blocking
         *
         * Values are:
         * -1: StrictMode.NETWORK_POLICY_INVALID - Remove global cleartext traffic rule
         *  0: StrictMode.NETWORK_POLICY_ACCEPT - Allow all cleartext traffic.
         *  1: StrictMode.NETWORK_POLICY_LOG - Log all cleartext traffic.
         *     Does not appear in logcat by default. Uses existing StrictMode logging
         *     for cleartext network penalties.
         *  2: StrictMode.NETWORK_POLICY_REJECT - Reject all cleartext traffic.
         * @hide
         */
        public static final String CLEARTEXT_NETWORK_POLICY = "cleartext_network_policy";

        /** @hide */
        public static final Validator CLEARTEXT_NETWORK_POLICY_VALIDATOR =
                new InclusiveIntegerRangeValidator(-1, 2);
=======
>>>>>>> ff5e7166
        // endregion

        /**
         * I can haz more bukkits
         * @hide
         */
        public static final String __MAGICAL_TEST_PASSING_ENABLER =
                "___magical_test_passing_enabler";

        /**
         * Don't
         * @hide
         * me bro
         */
        public static final Validator __MAGICAL_TEST_PASSING_ENABLER_VALIDATOR =
                sAlwaysTrueValidator;

        /**
         * @hide
         */
        public static final String[] LEGACY_GLOBAL_SETTINGS = new String[]{
                LineageSettings.Global.BLUETOOTH_OFF_TIMEOUT,
                LineageSettings.Global.DEVICE_REBOOT_TIMEOUT,
                LineageSettings.Global.GLOBAL_VPN_APP,
        };

        /**
         * @hide
         */
        public static boolean isLegacySetting(String key) {
            return ArrayUtils.contains(LEGACY_GLOBAL_SETTINGS, key);
        }

        /**
         * Mapping of validators for all global settings.  This map is used to validate both valid
         * keys as well as validating the values for those keys.
         *
         * Note: Make sure if you add a new Global setting you create a Validator for it and add
         *       it to this map.
         *
         * @hide
         */
        public static final Map<String, Validator> VALIDATORS =
                new ArrayMap<String, Validator>();
        static {
<<<<<<< HEAD
            VALIDATORS.put(BLUETOOTH_OFF_TIMEOUT, BLUETOOTH_OFF_TIMEOUT_VALIDATOR);
            VALIDATORS.put(CLEARTEXT_NETWORK_POLICY, CLEARTEXT_NETWORK_POLICY_VALIDATOR);
            VALIDATORS.put(DEVICE_REBOOT_TIMEOUT, DEVICE_REBOOT_TIMEOUT_VALIDATOR);
            VALIDATORS.put(GLOBAL_VPN_APP,
                    value -> value.isEmpty() || PACKAGE_NAME_VALIDATOR.validate(value));
=======
>>>>>>> ff5e7166
            VALIDATORS.put(TRUST_RESTRICT_USB, TRUST_RESTRICT_USB_VALIDATOR);
            VALIDATORS.put(__MAGICAL_TEST_PASSING_ENABLER,
                    __MAGICAL_TEST_PASSING_ENABLER_VALIDATOR);
        };
    }
}<|MERGE_RESOLUTION|>--- conflicted
+++ resolved
@@ -3399,7 +3399,6 @@
         public static final String WIFI_AUTO_PRIORITIES_CONFIGURATION = "wifi_auto_priority";
 
         /**
-<<<<<<< HEAD
          * The amount of time in milliseconds before bluetooth is turned off
          * @hide
          */
@@ -3450,8 +3449,6 @@
         public static final String GLOBAL_VPN_APP = "global_vpn_app";
 
         /**
-=======
->>>>>>> ff5e7166
          * Restrict USB
          * 0 = Off, never
          * 1 = Only when the screen is locked
@@ -3464,7 +3461,6 @@
         /** @hide */
         public static final Validator TRUST_RESTRICT_USB_VALIDATOR =
                 new InclusiveIntegerRangeValidator(0, 2);
-<<<<<<< HEAD
 
         /**
          * Global cleartext (aka non-TLS) traffic blocking
@@ -3483,8 +3479,6 @@
         /** @hide */
         public static final Validator CLEARTEXT_NETWORK_POLICY_VALIDATOR =
                 new InclusiveIntegerRangeValidator(-1, 2);
-=======
->>>>>>> ff5e7166
         // endregion
 
         /**
@@ -3530,14 +3524,11 @@
         public static final Map<String, Validator> VALIDATORS =
                 new ArrayMap<String, Validator>();
         static {
-<<<<<<< HEAD
             VALIDATORS.put(BLUETOOTH_OFF_TIMEOUT, BLUETOOTH_OFF_TIMEOUT_VALIDATOR);
             VALIDATORS.put(CLEARTEXT_NETWORK_POLICY, CLEARTEXT_NETWORK_POLICY_VALIDATOR);
             VALIDATORS.put(DEVICE_REBOOT_TIMEOUT, DEVICE_REBOOT_TIMEOUT_VALIDATOR);
             VALIDATORS.put(GLOBAL_VPN_APP,
                     value -> value.isEmpty() || PACKAGE_NAME_VALIDATOR.validate(value));
-=======
->>>>>>> ff5e7166
             VALIDATORS.put(TRUST_RESTRICT_USB, TRUST_RESTRICT_USB_VALIDATOR);
             VALIDATORS.put(__MAGICAL_TEST_PASSING_ENABLER,
                     __MAGICAL_TEST_PASSING_ENABLER_VALIDATOR);
